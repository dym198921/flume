<<<<<<< HEAD
Release Notes - Flume - Version v1.3.1

** Improvement
    * [FLUME-1571] - Channels should check for positive capacity and transaction capacity values
    * [FLUME-1699] - Make the rename of the meta file platform neutral
    * [FLUME-1762] - File Channel should recover automatically if the checkpoint is incomplete or bad by deleting the contents of the checkpoint directory
    * [FLUME-1790] - Commands in EncryptionTestUtils comments require high encryption pack to be installed
    * [FLUME-1794] - FileChannel check for full disks in the background

** Bug
    * [FLUME-1761] - FileChannel can NPE when log metadata file is empty
    * [FLUME-1763] - FileChannel Checkpoints should not be done without free space
    * [FLUME-1773] - File Channel worker thread should not be daemon
    * [FLUME-1774] - EventBackingStoreFactory error message asks user to delete checkpoint which is now done automatically
    * [FLUME-1775] - FileChannel Log Background worker should catch Throwable
    * [FLUME-1788] - Flume Thrift source can fail intermittently because of a race condition in Thrift server implementation on some Linux systems
    * [FLUME-1789] - Unit tests TestJCEFileKeyProvider and TestFileChannelEncryption fail with IBM JDK and flume-1.3.0
    * [FLUME-1795] - Flume thrift legacy source does not have proper logging configured


=======
>>>>>>> fcf638fc
Release Notes - Flume - Version v1.3.0

** New Feature
    * [FLUME-1199] - Add HTTP Post Source
    * [FLUME-1371] - ElasticSearch Sink
    * [FLUME-1382] - Flume adopt message from existing local Scribe
    * [FLUME-1385] - Add a multiport syslog source
    * [FLUME-1424] - File Channel should support encryption
    * [FLUME-1425] - Create a SpoolDirectory Source and Client
    * [FLUME-1488] - Load Balancing RPC client should support exponential backoff of failed nodes
    * [FLUME-1537] - Dump RollingFileSink's counter status when agent stops
    * [FLUME-1657] - Regex Extractor Interceptor

** Improvement
    * [FLUME-946] - Allow multiplexing channel selector to specify optional channels.
    * [FLUME-1337] - Add IDEA files to .gitignore
    * [FLUME-1358] - Add a regex-based filtering interceptor
    * [FLUME-1383] - Improve various log messages in FileChannel and HDFSSink
    * [FLUME-1408] - ScheduledExecutorService does not log uncaught Throwables, we should log them
    * [FLUME-1418] - Improvement for Log4j configuration
    * [FLUME-1419] - Using system time if 'timestamp' property is absent in event header
    * [FLUME-1434] - Distinguish background worker with channel name 
    * [FLUME-1480] - Replace object descriptor with detailed component type plus name
    * [FLUME-1487] - FileChannel format needs to be extensible
    * [FLUME-1490] - Option to limit number of events sent in Stress source
    * [FLUME-1496] - TestFileChannel is bloated
    * [FLUME-1507] - Have "Topology Design Considerations" in User Guide
    * [FLUME-1509] - Flume HDFS sink should allow for the use of different timezones when resolving sink paths
    * [FLUME-1519] - LifecycleController prints tons of DEBUG messages
    * [FLUME-1523] - Allow -X java opts to be passed to the agent on the command line
    * [FLUME-1526] - LogFile log message is scary when no harm has been done
    * [FLUME-1531] - Flume User Guide should provide more details on configuring the timestamp interceptor
    * [FLUME-1535] - Ability to specify the capacity of MemoryChannel in bytes
    * [FLUME-1536] - Support for batch size in StressSource
    * [FLUME-1538] - Channels should expose channel fill ratio through JMX
    * [FLUME-1543] - TestFileChannel should be factored into many tests
    * [FLUME-1546] - File channel encryption: trim() passwords and warn user if he doesn't have JCE policy file
    * [FLUME-1548] - Build dies due to older protocol buffers compiler
    * [FLUME-1550] - Use maven-antrun-plugin to save version
    * [FLUME-1554] - FileChannel fails to build on machines with old protocol buffer compiler
    * [FLUME-1556] - It would be nice if NullSink logged the number of event processed every 10K or so
    * [FLUME-1560] - TestFileChannel* tests which fill up the channel should use larger batch size than 1
    * [FLUME-1563] - FileChannel Encryption KeyProvider configuration properties should be more consistent
    * [FLUME-1564] - FileChannel log file creation could be clarified and tested
    * [FLUME-1569] - MemoryChannel uses an Integer as a lock
    * [FLUME-1575] - FIleChannel Encryption should disallow a null key
    * [FLUME-1603] - FileChannel capacity reached message is unclear
    * [FLUME-1607] - FileChannel We should use a regex as opposed to simple filename filter when finding logs
    * [FLUME-1609] - FileChannel detecting when the underlying file systems are full could provide cleaner error recovery
    * [FLUME-1631] - Retire hdfs.txnEventMax in HDFS sink
    * [FLUME-1645] - add hdfs.fileSuffix property to HDFSEventSink
    * [FLUME-1660] - Close "idle" hdfs handles
    * [FLUME-1675] - Ignore netbeans config files in rat & git
    * [FLUME-1681] - Disable empty-file unit test for Spooling File Reader
    * [FLUME-1684] - Re-enable empty file unit test
    * [FLUME-1689] - BodyTextSerializer should allow an option not to add a newline to each serialized event
    * [FLUME-1692] - MultiportSyslogTCPSource user documentation and nickname
    * [FLUME-1707] - Update FlumeDevGuide
    * [FLUME-1706] - Website for 1.3 fails to build
    * [FLUME-1698] - Update RELEASE-NOTES
    * [FLUME-1711] - Update Flume User Guide
    * [FLUME-1713] - Netcat source should allow for *not* returning "OK" upon receipt of each message.
    * [FLUME-1740] - Remove contrib/ directory from Flume NG
    * [FLUME-1750] - File spooling client uses -D as command line option
    * [FLUME-1751] - User Guide Examples for File Channel encryption are broken in 1.3 rc5
    * [FLUME-1749] - .gitignore and elipse related files should not be included in source tarball
    * [FLUME-1752] - Update CHANGELOG for flume 1.3.0 rc6 to include latest changes


** Bug
    * [FLUME-1208] - Hbase sink should be built only in Hadoop-1.0  profile
    * [FLUME-1256] - OutofMemory erros in Flume build
    * [FLUME-1259] - Flume throws OutOfMemory error when sending data from netcat to avro source (negative test case)
    * [FLUME-1276] - Create a static header interceptor
    * [FLUME-1277] - Error parsing Syslog rfc 3164 messages with null values
    * [FLUME-1310] - Make Asynch hbase sink test work with other versions of Hbase
    * [FLUME-1354] - Update docs to show that recoverable memory channel is deprecated
    * [FLUME-1362] - Port retrying in TestThriftLegacySource not working
    * [FLUME-1363] - flume-ng-node - TestNetcatSource doesn't try multiple ports
    * [FLUME-1364] - Document the necessity of the timestamp header when using time-related escapes for hdfs sink paths
    * [FLUME-1373] - Remove hardcoded file separator in HDFSEventSink
    * [FLUME-1374] - Support ganglia reporting
    * [FLUME-1376] - StaticInterceptor doc update
    * [FLUME-1377] - ChannelProcessor clobbers exception with NPE if Channel.getTransaction() throws
    * [FLUME-1389] - Flume gives opaque error if interceptor type not specified
    * [FLUME-1391] - Use sync() instead of syncFs() in HDFS Sink to be compatible with hadoop 0.20.2
    * [FLUME-1392] - Inactive channels get added to source channels list causing NPE
    * [FLUME-1398] - Improve concurrency for async hbase sink
    * [FLUME-1412] - Commons collections is used in file channel - even though it is not in pom.xml
    * [FLUME-1414] - VersionInfo should not create a log instance
    * [FLUME-1416] - Version Info should have hardcoded git repo address
    * [FLUME-1417] - File Channel checkpoint can be bad leading to the channel being unable to start.
    * [FLUME-1420] - Exception should be thrown if we cannot instaniate an EventSerializer
    * [FLUME-1421] - PollableSourceRunner does not name it's thread
    * [FLUME-1422] - Fix "BarSource" Class Signature in Flume Developer Guide
    * [FLUME-1426] - FileChannel Replay could be faster
    * [FLUME-1428] - File Channel should not consider a file as inactive until all takes are committed.
    * [FLUME-1432] - FileChannel should replay logs in the order they were written
    * [FLUME-1437] - Checkpoint can miss pending takes.
    * [FLUME-1470] - Syslog source does not parse facility correctly
    * [FLUME-1479] - Multiple Sinks can connect to single Channel
    * [FLUME-1482] - Flume should support exposing metrics via HTTP in JSON/some other web service format.
    * [FLUME-1498] - File channel - Log updates and queue updates should be atomic
    * [FLUME-1500] - Upgrade flume to use latest version of Avro - v1.7
    * [FLUME-1504] - Test file channel times out randomly
    * [FLUME-1506] - Child poms pull in specific versions of packages not in top level pom
    * [FLUME-1512] - File Channel should not stop during a checkpoint.
    * [FLUME-1513] - File Channel log close() method should not be synchronized
    * [FLUME-1514] - Log4jAppender should also have flume-ng-configuration in the pom
    * [FLUME-1515] - Fix flume-1.3.0 branch test failures on ASF Jenkins.
    * [FLUME-1524] - TestMonitoredCounterGroup is flaky
    * [FLUME-1525] - On some (slow) machines TestFileChannel can fail
    * [FLUME-1534] - CheckpointRebuilder$ComparableFlumeEventPointer#equals does not work correctly.
    * [FLUME-1540] - CheckpointBuilder needs to open logfiles in inactive mode
    * [FLUME-1541] - Implement a SinkSelector for LoadBalancingSinkProcessor that includes failover mechanics
    * [FLUME-1544] - Update dev guide to reflect the protoc requirement
    * [FLUME-1545] - File channel missing implicit dependency on commons-lang
    * [FLUME-1552] - TestFileChannelEncryption fails without a high encryption policy file
    * [FLUME-1553] - TestFileChannelEncryption should be refactored to use TestFileChannelBase
    * [FLUME-1555] - StressSource outputs bad log messages that reference (Sequence generator)
    * [FLUME-1557] - It would be nice if SequenceGeneratorSource could do batching
    * [FLUME-1562] - TestLoadBalancingSinkProcessor.testRoundRobinBackoffFailureRecovery is flaky, fails every once in a while...
    * [FLUME-1565] - FileChannel Decryption in RandomReader is not thread safe
    * [FLUME-1567] - Avro source should expose the number of active connections through JMX
    * [FLUME-1570] - StressSource batching does not work unless maxTotalEvents is specified
    * [FLUME-1572] - Add batching to FILE_ROLL sink
    * [FLUME-1576] - CHECKPOINT_INCOMPLETE should be synced to disk before starting the checkpoint.
    * [FLUME-1577] - CHECKPOINT_INCOMPLETE should be synced to disk before starting the checkpoint.
    * [FLUME-1578] - Proposal to modify file channel encryption config
    * [FLUME-1582] - flume-ng script should set LD_LIBRARY_PATH 
    * [FLUME-1583] - FileChannel fast full replay will always be used if enabled
    * [FLUME-1595] - HDFS SequenceFile implementation is not durable due to not using syncFs()
    * [FLUME-1606] - Rollbacks of Put transactions does not clear the transaction from inflight puts.
    * [FLUME-1610] - HDFSEventSink and bucket writer have a race condition
    * [FLUME-1611] - LogUtils regex can be precompiled
    * [FLUME-1613] - All of the sink examples in the user guide are broken
    * [FLUME-1616] - FileChannel will lose data in when rollback fails with IOException
    * [FLUME-1620] - Update flume user guide for LoadBalancingSinkProcessor with the backoff changes.
    * [FLUME-1622] - MemoryChannel throws NPE if the event has no body
    * [FLUME-1638] - LoadBalancingRpcClient depends on com.google.common.collect.Maps
    * [FLUME-1639] - Client SDK should not have dependency on Guava
    * [FLUME-1650] - Fix flume-ng-hbase-sink compilation against Hadoop 2.X
    * [FLUME-1651] - in the hadoop-0.23 profile HBase version needs to be at least 0.94.2 
    * [FLUME-1653] - Update Hadoop-23 profile to point to hadoop-2 alpha artifacts 
    * [FLUME-1655] - Doc update needed for Regex Filtering Interceptor
    * [FLUME-1656] - flume-ng script disregards stderr  from hadoop command when finding hadoop jars
    * [FLUME-1659] - JSON Handler should return simple events, not JSONEvents.
    * [FLUME-1662] - Convert null body in events into zero length arrays.
    * [FLUME-1664] - Logutils.getLogs remove unneeded directory check
    * [FLUME-1671] - Add support for custom components to MonitoredCounterGroup
    * [FLUME-1673] - MonitoredCounterGroup publishes this reference to platform MBean server in constructor
    * [FLUME-1683] - Fix Time Granularity Bug in SpoolingFileLineReader
    * [FLUME-1690] - Elastic Search Sink doesn't run it's unit tests
    * [FLUME-1712] - Regex Extractor Interceptor tests have timezone issues
    * [FLUME-1705] - SpoolDirectory short name points at the wrong class
    * [FLUME-1719] - Example export command in README do not properly close the string
    * [FLUME-1723] - AsyncHBase and Avro bring in different versions of Netty
    * [FLUME-1726] - SpoolingFileLineReader must close the reader before renaming
    * [FLUME-1743] - Multiport syslog tcp source does not load (v1.3 rc5)


** Test
    * [FLUME-1492] - Create integration test for file channel

** Task
    * [FLUME-1359] - Update main pom.xml file with regards to Flume TLP promotion

** Sub-task
    * [FLUME-897] - Implement write ahead log library
    * [FLUME-1629] - Add Audience/Stability annotations
    * [FLUME-1694] - Fix LICENSE file for binary artifacts
    * [FLUME-1695] - Fix tarball names and directories
    * [FLUME-1696] - Update build instructions as Flume build requires more memory
    * [FLUME-1697] - Update CHANGELOG after 1.3.0 RC0
    * [FLUME-1727] - Update CHANGELOG for rc4


Release Notes - Flume - Version v1.2.0

** New Feature
    * [FLUME-896] - Implement a Durable Memory Channel
    * [FLUME-971] - Create developer guide for Flume NG
    * [FLUME-988] - Client SDK
    * [FLUME-1085] - Implement a durable FileChannel
    * [FLUME-1157] - Implement Interceptors (previously known as Decorators) for Flume 1.x
    * [FLUME-1183] - Implement an HBase Sink which supports table level access
    * [FLUME-1215] - Implement Timestamp Interceptor
    * [FLUME-1252] - Asynchronous HBase Sink

** Improvement
    * [FLUME-828] - LoggerSink representation of the event's body isn't too useful
    * [FLUME-881] - Would be nice if HDFS Sink would automatically choose best writableFormat based on fileType
    * [FLUME-979] - ExecSource should optionally restart the command when it exits
    * [FLUME-985] - All HDFS Operations in HDFSEventSink should have a timeout
    * [FLUME-1001] - Support custom processors
    * [FLUME-1011] - AvroSource should have a configurable max thread count
    * [FLUME-1020] - Implement Kerberos security for HDFS Sink
    * [FLUME-1030] - Retry logic for failover sink processor to handle downstream exceptions in a predictable manner.
    * [FLUME-1032] - Fix / clean up Flume NG build
    * [FLUME-1043] - SDK should mark slf4j deps as optional
    * [FLUME-1048] - speed up mvn package: stop building .zip packages
    * [FLUME-1049] - Use hadoop-1.0.0 as basis for default Flume build instead of 0.20.205
    * [FLUME-1078] - flume-ng script has no way to add, not replace, classpath
    * [FLUME-1090] - JDBC Channel: Minimize logging under nominal conditions
    * [FLUME-1117] - Support output to files in Avro container format
    * [FLUME-1122] - Flume documentation layout should be refactored
    * [FLUME-1126] - Support RFC 3164 and 5424 syslog format timestamp parsing
    * [FLUME-1127] - Add configuration support to AbstractAvroEventSerializer for Avro sync interval and compression support
    * [FLUME-1132] - HDFSEventSink has spurious and verbose log message
    * [FLUME-1140] - Adding Xms value in flume-env.sh
    * [FLUME-1160] - ComponentConfigurationFactory catches NullPointerException
    * [FLUME-1196] - Allow different HDFS Sinks within the same agent to write to HDFS as different users
    * [FLUME-1198] - Implement a load-balancing sink processor
    * [FLUME-1212] - Flume should pick HBase jars from HBASE_HOME
    * [FLUME-1238] - Support active rolling of files created by HDFS Event Sink
    * [FLUME-1242] - Make flume user & dev guides easily editable
    * [FLUME-1275] - Add Regex Serializer for HBaseSink
    * [FLUME-1287] - Add Standalone Example to Docs
    * [FLUME-1330] - Avro Source should not use Fixed thread pool for boss threads when pool size is specified
    * [FLUME-1338] - Produce helpful error message in case that timestamp header is missing when time based bucketing is in use
    * [FLUME-1343] - Improve user guide
    * [FLUME-1345] - Use apache-flume for the artifact instead of flume-ng-dist
    * [FLUME-1351] - Add release version to Flume documentation

** Bug
    * [FLUME-862] - AvroSource breaks when config properties changes different service
    * [FLUME-1002] - FailoverSinkProcessor replaces sinks with same priority
    * [FLUME-1017] - syslog classes missing
    * [FLUME-1026] - Document Thread Safety Guarantees
    * [FLUME-1027] - Missing log4j library in Flume distribution
    * [FLUME-1031] - Depricate code generated by Thrift and Avro OG sources that is under com.cloudera package
    * [FLUME-1035] - slf4j error in flume sdk unit tests
    * [FLUME-1036] - Reconfiguration of AVRO or NETCAT source causes port bind exception
    * [FLUME-1037] - NETCAT handler theads terminate under stress test
    * [FLUME-1040] - Release-Notes says Apache Ivy instead of Apache Flume
    * [FLUME-1041] - maven warns of duplicate dependencies
    * [FLUME-1046] - invoking flume-ng script from bin directory fails
    * [FLUME-1047] - Client SDK has dependency on apache commons
    * [FLUME-1070] - Fix javadoc for configuring hdfsSink 
    * [FLUME-1074] - AvroSink if any non-caught exception is thrown, an exception is thrown in finally clause
    * [FLUME-1075] - HDFSEventSink begin is called when transaction opened due to other error
    * [FLUME-1079] - Flume agent reconfiguration enters permanent bad state
    * [FLUME-1080] - Issue with HDFSEventSink for append support 
    * [FLUME-1083] - Why does flume binary archive produces the following empty directories: bin/{ia64,amd64} ?
    * [FLUME-1087] - Restore Client API compat with v1.1.0
    * [FLUME-1088] - TestWAL.testThreadedAppend fails on jenkins build server
    * [FLUME-1094] - hadoop.profile=23 build is broken by slf4j-jcl dependencies
    * [FLUME-1096] - Add support to pass headers through AvroCLIClient
    * [FLUME-1098] - Hadoop jars from compilation step included in assembly build
    * [FLUME-1099] - copy-paste issue with RecoverableMemoryChannel
    * [FLUME-1102] - HDFSEventSink rollInterval is broken
    * [FLUME-1104] - HDFS rolls the first file incorrectly
    * [FLUME-1108] - FILE_ROLL sink doesn't accept value 0 for unlimited wait time before rolling file
    * [FLUME-1109] - Syslog sources need to be refactored
    * [FLUME-1112] - HDFSCompressedDataStream append does not work
    * [FLUME-1114] - Syslog Sources does not implement maxsize 
    * [FLUME-1116] - Extra event created for max payload size of 2500 bytes in Flume syslogtcp source
    * [FLUME-1119] - Remove default ports for syslog sources
    * [FLUME-1121] - Recoverable Memory Channel cannot recover data 
    * [FLUME-1124] - Lifecycle supervisor can cause thread contention, sometimes causing components to not startup.
    * [FLUME-1125] - flume-ng script allows flume-env.sh to clobber some command-line arguments
    * [FLUME-1128] - Conf poller should use schedule with fixed delay 
    * [FLUME-1129] - change foo to agent in sample config
    * [FLUME-1130] - flume-ng script bad ordering on FLUME_HOME var
    * [FLUME-1135] - flume-docs exclude is not sufficient for rat
    * [FLUME-1136] - Remove from executor service does not always remove the runnables from the queue
    * [FLUME-1142] - Seq source fails with multiplexing channel selector
    * [FLUME-1148] - Refactor logging
    * [FLUME-1149] - All sources get same channel list even if configuration is different.
    * [FLUME-1154] - flume-ng script should first try finding java from PATH and then try using bigtop, instead of vice-versa
    * [FLUME-1156] - If config file has empty sources, then throws NPE
    * [FLUME-1163] - HDFSEventSink leaves .tmp files in place when Flume is stopped
    * [FLUME-1164] - Configure should be called after stopping all events.
    * [FLUME-1177] - Maven deps on flume-ng-configuration module are brought in transitively instead of directly
    * [FLUME-1180] - ChannelSelectorFactory creates incorrect selector for multiplexing selector type
    * [FLUME-1181] - Context must enforce dot-separated prefix for sub-properties.
    * [FLUME-1182] - Syslog source cannot read format correctly from configuration
    * [FLUME-1184] - TestFileChannel.testThreaded fails sometimes
    * [FLUME-1188] - TestRecoverableMemoryChannel.testThreaded can fail sometimes
    * [FLUME-1190] - DurableFileChannel requires FILE enum definition in ChannelConfigurationType
    * [FLUME-1194] - RecoverableMemoryChannel prop misspelled -- "rentention" should be "retention"
    * [FLUME-1200] - HDFSEventSink causes *.snappy file to be created in HDFS even when snappy isn't used (due to missing lib)
    * [FLUME-1202] - Too many approved licenses
    * [FLUME-1204] - Add more unit tests for hbase sink
    * [FLUME-1205] - NPE related to checkpointing when using FileChannel
    * [FLUME-1213] - HDFS sink should allow bucketpath rounding down.
    * [FLUME-1216] - Need useful error message when keytab does not exist
    * [FLUME-1217] - HDFS Event Sink generates warnings due to recent change
    * [FLUME-1219] - Race conditions in BucketWriter / HDFSEventSink
    * [FLUME-1220] - Load balancing channel selector needs to be in the configuration type 
    * [FLUME-1221] - ThriftLegacySource doesn't handle fields -> headers conversions for bytebuffers
    * [FLUME-1226] - FailoverRpcClient should check for NULL batch-size property
    * [FLUME-1229] - System.nanoTime incorrectly used in filename for HDFS file rolling
    * [FLUME-1230] - Sink gets initialized even when not active
    * [FLUME-1231] - Deadlock between BucketWriter and LeaseChecker on shutdown
    * [FLUME-1232] - Cannot start agent a 3rd time when using FileChannel
    * [FLUME-1234] - Can't use %P escape sequence for bucket path of HDFS sink
    * [FLUME-1236] - File channel has a race condition between start and create transaction method
    * [FLUME-1240] - Add version info to Flume NG
    * [FLUME-1241] - Flume dist should include the flume-ng-doc directory
    * [FLUME-1244] - Implement a load-balancing RpcClient with round/robin and random distribution capabilties.
    * [FLUME-1245] - HDFSCompressedDataStream calls finish() on sync instead of flush()
    * [FLUME-1246] - FileChannel hangs silently when Hadoop libs not found
    * [FLUME-1248] - flume-ng script gets broken when it tried to load hbase classpath
    * [FLUME-1253] - Support for running integration tests
    * [FLUME-1254] - RpcClient can hang when communication is broken with the source.
    * [FLUME-1270] - Incorrect default hdfs.callTimeout and hdfs.fileType of  HDFSEventSink in FlumeUserGuide.rst
    * [FLUME-1271] - Incorrect configuration causes NPE
    * [FLUME-1280] - Make all config properties of Hbase sinks public constants
    * [FLUME-1284] - Need host interceptor for hdfs bucket path escape sequence
    * [FLUME-1288] - Async hbase sink should throw exception when hbase reports failure and check hbase table correctness
    * [FLUME-1290] - HDFS Sink should accept fileType parameters of arbitrary case
    * [FLUME-1297] - Flume tests should wait for a few seconds for agent to start.
    * [FLUME-1301] - HDFSCompressedDataStream can lose data
    * [FLUME-1303] - java.library.path value is being truncated at first 'n' char
    * [FLUME-1304] - Allow for faster allocation of checkpoint file.
    * [FLUME-1306] - LoadBalancingRpcClient should catch exception for invalid RpcClient and failover to valid one
    * [FLUME-1309] - Integration tests not included in assembly build artifacts
    * [FLUME-1312] - Host interceptor should support custom headers
    * [FLUME-1314] - File channel log file can grow beyond max size which causes startup failure
    * [FLUME-1315] - Null sink should support batching
    * [FLUME-1316] - AvroSink should be configurable for connect-timeout and request-timeout
    * [FLUME-1317] - Assembly build pulls in target folder from flume-ng-tests
    * [FLUME-1319] - File Channel optimize replay of logs when a checkpoint is present
    * [FLUME-1320] - Add safeguard for checkpoint corruption detection
    * [FLUME-1322] - ChannelProcessor should catch Throwable to work around close() clobbering uncaught Exceptions
    * [FLUME-1323] - Remove shutdown hook from FileChannel
    * [FLUME-1324] - File Channel Log can contain unassigned blocks
    * [FLUME-1325] - Components should be stopped in the reverse order that they were started
    * [FLUME-1327] - File Channel can deadlock in when checkpoint happens in between a put/take/commit
    * [FLUME-1329] - AvroSink can hang during Avro RPC handshake
    * [FLUME-1331] - Start method of components throwing NoClassDefFoundError are not caught
    * [FLUME-1333] - Disable running of saveVersion.sh on Windows
    * [FLUME-1341] - Build fails on jenkins because a file exists in the environment
    * [FLUME-1344] - AvroSink JMX does not report connection created count accurately
    * [FLUME-1346] - Build warning from missing maven-sphinx version in reporting section
    * [FLUME-1347] - Deprecate RecoverableMemoryChannel
    * [FLUME-1348] - Update the documentation, correcting links and removing incubation.
    * [FLUME-1349] - Document Hbase sinks.
    * [FLUME-1352] - Add documentation for HDFS path rounddown.
    * [FLUME-1355] - Improve user guide section about sink processors
    * [FLUME-1356] - Document interceptors

** Task
    * [FLUME-840] - Update project committers in pom file
    * [FLUME-991] - Make flume configuration validation component specific at time rather than at runtime
    * [FLUME-1028] - Fix jenkins build after addition of submodule
    * [FLUME-1050] - Update version of surefire plugin
    * [FLUME-1073] - Default Log4j configuration file should have a rolling policy
    * [FLUME-1082] - Add User and dev guide to Flume site
    * [FLUME-1151] - Exclude docs directory from rat
    * [FLUME-1189] - Test ReoverableMemoryChannel throughput versus FileChannel
    * [FLUME-1300] - Update user guide for File Channel
    * [FLUME-1353] - Ensure license headers are consistent

** Sub-task
    * [FLUME-748] - Create metric collection infrastructure
    * [FLUME-962] - Failover capability for Client SDK
    * [FLUME-992] - Create configuration stubs for sources, channels, sinks etc
    * [FLUME-999] - Updating init scripts and variables to fit the term agent
    * [FLUME-1052] - Core configuration component
    * [FLUME-1053] - Basic SourceConfiguration
    * [FLUME-1054] - Basic ChannelConfiguration
    * [FLUME-1055] - Basic SinkConfiguration
    * [FLUME-1105] - Allow the optional disabling of foreign keys
    * [FLUME-1107] - Configuration keys for JDBC channel contain redundant prefix.
    * [FLUME-1113] - JDBC Channel invokes size query on every put

----

Release Notes - Flume - Version v1.1.0

** Sub-task
    * [FLUME-989] - Factor Flume Avro RPC interfaces out into separate Client SDK

** Bug
    * [FLUME-11] - Tests are setting logger level and should not be.
    * [FLUME-889] - All events in memory channel are lost on reconfiguration
    * [FLUME-920] - flume-ng script does not work on Ubuntu Maverick
    * [FLUME-933] - Default[Source|Sink|Channel]Factory implementation should do reference counting for create/unregistering instances.
    * [FLUME-936] - MemoryChannel is not thread safe
    * [FLUME-955] - Rat failure: Legacy Avro Source missing Apache license header
    * [FLUME-957] - Remove unused flume json config file
    * [FLUME-960] - TestAvroSink.testFailedConnect is racy and fails often
    * [FLUME-963] - Add additional tests to TestHDFSEventSink and demystify existing tests
    * [FLUME-972] - Missing dep when attempting to prepare flume dir for import into Eclipse
    * [FLUME-987] - LoggerSink prints garbage for body
    * [FLUME-1003] - The memory channel does not seem to respect the capacity
    * [FLUME-1005] - Several issues with flume-ng script
    * [FLUME-1009] - HDFSEventSink should return BACKOFF when the channel returns null
    * [FLUME-1018] - Context can cause NullPointerException

** Improvement
    * [FLUME-886] - Create Log4j Appender
    * [FLUME-919] - flume-ng script should use exec when spawning the java process
    * [FLUME-922] - Straighten up branches for development
    * [FLUME-925] - Update build infrastructure to follow Apache Maven guidelines
    * [FLUME-931] - Flume NG TailSource
    * [FLUME-932] - Making flume-ng components pluggage and name aware
    * [FLUME-935] - Create abstract implementations of basic channel/transaction semantics
    * [FLUME-939] - Load flume-env.sh from flume_conf_dir environment variable / system property as opposed to bin directory 
    * [FLUME-945] - Add the ability to specify a default channel for multiplexing channel selector.
    * [FLUME-956] - Configuration File Template
    * [FLUME-958] - Miscellaneous build improvements
    * [FLUME-964] - Remove compiler warnings where possible
    * [FLUME-978] - Context interface is too basic requiring boilerplate user code
    * [FLUME-984] - SinkRunner should catch unhanded exceptions and log them like PollingSourceRunner
    * [FLUME-990] - Hive sink
    * [FLUME-1019] - Document Sink and related interfaces, defining expected behaviors
    * [FLUME-1021] - Document API contracts and expected behavior in additional interfaces, including Source

** New Feature
    * [FLUME-865] - Implement failover sink 
    * [FLUME-892] - Support for SysLog as source
    * [FLUME-914] - Port the IRC sink to flume ng
    * [FLUME-930] - Support for multiplexing into different channels from single source.
    * [FLUME-942] - Support event compatibility with Flume 0.9x
    * [FLUME-970] - Create user guide for Flume NG
    * [FLUME-1015] - S3 sink on flumeNG

** Task
    * [FLUME-940] - Remove unused code from Flume
    * [FLUME-949] - Collapse PollableSink into Sink interface.
    * [FLUME-977] - Migrate trunk to 0.9.5 branch and move branch flume-728 over to trunk

----
Release Notes - Flume - Version v1.0.0 - 20111230

** Bug
    * [FLUME-830] - flume uber jar is missing files from flume-file-channel project
    * [FLUME-831] - flume-jdbc-channel project has unnecessary direct dependency on log4j API
    * [FLUME-833] - Audit Direct Library Deps for Flume NG
    * [FLUME-835] - Issues during clean build of Flume NG
    * [FLUME-850] - Upgrade the version of Hadoop we use for HDFS sink
    * [FLUME-858] - HDFSWriterFactory is using operation == for string comparison
    * [FLUME-863] - Use of unknown sink type leads to NullPointerException
    * [FLUME-868] - RAT checks fail on builds.apache.org due to local maven repo
    * [FLUME-869] - JDBC channel tests leave derby.log in module directory
    * [FLUME-870] - LoggerSink contains two calls to Transaction#commit()
    * [FLUME-880] - HDFSFormatterFactory is using == operator for String objects
    * [FLUME-887] - Add maven assembly to build a source only artifact
    * [FLUME-891] - flume-ng script doesn't build the classpath properly
    * [FLUME-894] - Add log4j as part of the build
    * [FLUME-898] - Create DISCLAIMER file for Flume project
    * [FLUME-900] - RELEASENOTES file needs to be ignored by RAT
    * [FLUME-902] - Remove thrift references in NG build
    * [FLUME-903] - Update project metadata in main pom
    * [FLUME-904] - Update plugin and dependency repos referenced in the main pom
    * [FLUME-905] - ExecSource silently fails after first transaction with channel
    * [FLUME-906] - Maven Avro plugin missing an entry in plugin dep management
    * [FLUME-907] - Maven assembly missing CHANGELOG and other misc files
    * [FLUME-908] - Clean out old bin and conf contents
    * [FLUME-909] -  org.apache.flume.node.TestAbstractLogicalNodeManager is failing on some machines
    * [FLUME-910] - Typo in maven avro plugin groupId in plugin dep management
    * [FLUME-911] - README should reference Apache Flume rather than just Flume
    * [FLUME-912] - DEVNOTES contains outdated info
    * [FLUME-913] - slf4j-log4j binding is excluded from the dist assembly due to test scope
    * [FLUME-915] - Incorrect license information in various files
    * [FLUME-916] - DISCLAIMER file has an incorrect URL

** Improvement
    * [FLUME-846] - Bump Avro version to 1.6.x
    * [FLUME-867] - Pollable source and sink runners should reduce poll interval after several BACKOFFs
    * [FLUME-871] - HDFS sink needs to handle blocked/hung append operation

** Question
    * [FLUME-856] - Move data across hosts

** Task
    * [FLUME-876] - Update README, NOTICE, LICENSE, and DEVNOTES files
    * [FLUME-878] - Write release-ready Maven assembly descriptor
    * [FLUME-879] - Document Flume's ASF release process
    * [FLUME-885] - Set version number of project to 1.0.0-SNAPSHOT for NG branch
    * [FLUME-899] - Add Release notes
    * [FLUME-901] - Make Flume NG build and pass tests against Hadoop 0.23 branch

Release Notes - Flume - Version NG alpha 2 - 20111107

** Bug
    * [FLUME-773] - ExecSource doesn't rollback transactions on errors
    * [FLUME-805] - HDFS sink should mangle the names of incomplete files till they are closed
    * [FLUME-815] - Test json config file has missing bind property
    * [FLUME-816] - TestJdbcChannelProvider throws OOME based on RNG values
    * [FLUME-817] - JdbcChannel can not be created by DefaultChannelFactory
    * [FLUME-818] - PropertiesFileConfigurationProvider doesn't properly log exceptions
    * [FLUME-822] - JDBC channel lock acquisition failure during take()
    * [FLUME-823] - The properties configuration provider should fail if the configuration file is not found
    * [FLUME-825] - Need to remove dependency on hadoop core from flume-ng-core project
    * [FLUME-827] - Avro client conn failure results in 60-second wait before terminating
    * [FLUME-848] - Typo is TestHDFSEventSink path
    * [FLUME-861] - AvroSource is failing on ClosedChannelException

** Improvement
    * [FLUME-819] - JDBC channel plugin is not registered with Flume node
    * [FLUME-820] - JDBC channel should support capacity specification.
    * [FLUME-821] - Derby schema handler should create the necessary indexes for fast lookups.
    * [FLUME-826] - Update libs

** New Feature
    * [FLUME-775] - Support text output
    * [FLUME-814] - Add support for multiple channels to sources

** Task
    * [FLUME-812] - Enable Apache RAT checks during Maven build
    * [FLUME-866] - Remove old plugins and log4j appender

Release Notes - Flume - Version NG alpha 1 - 20111021

** Sub-task
    * [FLUME-737] - Port Flume OG sources and sinks to NG interfaces
    * [FLUME-739] - Create NG node configuration components
    * [FLUME-747] - Create NG command line launchers and daemon infrastructure
    * [FLUME-760] - Implement JDBC based channel implementation
    * [FLUME-761] - Implement HDFS Flume NG sink
    * [FLUME-777] - Support text output for HDFS sink
    * [FLUME-795] - Replace the non-transactional memory channel with new transactional memory channel

** Bug
    * [FLUME-769] - FLUME-728 - TestJsonFileConfigurationProvider fails due to timing issue
    * [FLUME-784] - MemoryChannel should poll with timeout on take() rather than block indefinitely
    * [FLUME-788] - Add more test cases to Flume-NG HDFS test
    * [FLUME-803] - support re-entrant transaction for memory channel
    * [FLUME-806] - Fix cast exception in MemoryChannel due to config type changes
    * [FLUME-807] - Fix tests broken by FLUME-802 changes
    * [FLUME-809] - Fix channel syntax javadoc bug in PropertiesFileConfigurationProvider
    * [FLUME-811] - Remove logging of avro client that causes errors with proxy object methods

** Epic
    * [FLUME-728] - Flume NG refactoring

** Improvement
    * [FLUME-772] - MemoryChannel should push events back into channel on rollback
    * [FLUME-774] - Move HDFS sink into a separate module
    * [FLUME-781] - Add error checking to AvroCLICilent
    * [FLUME-782] - Instrument AvroSource with counters
    * [FLUME-783] - Add a batch event RPC call to AvroSource
    * [FLUME-804] - Support help and node name arguments from the command line
    * [FLUME-810] - Add help command line options to AvroCLIClient

** New Feature
    * [FLUME-771] - Implement NG Avro source
    * [FLUME-778] - Implement NG Avro sink
    * [FLUME-779] - Create an Avro CLI for sending data to the Avro source

** Task
    * [FLUME-780] - Reduce default log levels for chatty libraries
    * [FLUME-785] - Write javadoc for builtin channels
    * [FLUME-786] - Write javadoc for builtin sources
    * [FLUME-787] - Write javadoc for builtin sinks
    * [FLUME-801] - Write NG getting started guide
    * [FLUME-802] - Complete PropertyFileConfigurationProvider implementation
<|MERGE_RESOLUTION|>--- conflicted
+++ resolved
@@ -1,26 +1,3 @@
-<<<<<<< HEAD
-Release Notes - Flume - Version v1.3.1
-
-** Improvement
-    * [FLUME-1571] - Channels should check for positive capacity and transaction capacity values
-    * [FLUME-1699] - Make the rename of the meta file platform neutral
-    * [FLUME-1762] - File Channel should recover automatically if the checkpoint is incomplete or bad by deleting the contents of the checkpoint directory
-    * [FLUME-1790] - Commands in EncryptionTestUtils comments require high encryption pack to be installed
-    * [FLUME-1794] - FileChannel check for full disks in the background
-
-** Bug
-    * [FLUME-1761] - FileChannel can NPE when log metadata file is empty
-    * [FLUME-1763] - FileChannel Checkpoints should not be done without free space
-    * [FLUME-1773] - File Channel worker thread should not be daemon
-    * [FLUME-1774] - EventBackingStoreFactory error message asks user to delete checkpoint which is now done automatically
-    * [FLUME-1775] - FileChannel Log Background worker should catch Throwable
-    * [FLUME-1788] - Flume Thrift source can fail intermittently because of a race condition in Thrift server implementation on some Linux systems
-    * [FLUME-1789] - Unit tests TestJCEFileKeyProvider and TestFileChannelEncryption fail with IBM JDK and flume-1.3.0
-    * [FLUME-1795] - Flume thrift legacy source does not have proper logging configured
-
-
-=======
->>>>>>> fcf638fc
 Release Notes - Flume - Version v1.3.0
 
 ** New Feature
