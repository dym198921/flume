--- conflicted
+++ resolved
@@ -1,8 +1,4 @@
-<<<<<<< HEAD
-Apache Flume 1.3.1
-=======
 Apache Flume 1.3.0
->>>>>>> fcf638fc
 
 CONTENTS
 1. What is Apache Flume
@@ -22,13 +18,8 @@
 application.
 
 2. Status of this release
-<<<<<<< HEAD
-Apache Flume 1.3.1 is the third release of Flume as an Apache top-level project
-(TLP). Apache Flume 1.3.1 is production-ready software.
-=======
 Apache Flume 1.3.0 is the second release of Flume as an Apache top-level project
 (TLP). Apache Flume 1.3.0 is production-ready software.
->>>>>>> fcf638fc
 
 3. Major changes in this Release
 For a detailed list of changes, please see the CHANGELOG file included
