/*
 * Licensed to the Apache Software Foundation (ASF) under one
 * or more contributor license agreements.  See the NOTICE file
 * distributed with this work for additional information
 * regarding copyright ownership.  The ASF licenses this file
 * to you under the Apache License, Version 2.0 (the
 * "License"); you may not use this file except in compliance
 * with the License.  You may obtain a copy of the License at
 *
 * http://www.apache.org/licenses/LICENSE-2.0
 *
 * Unless required by applicable law or agreed to in writing,
 * software distributed under the License is distributed on an
 * "AS IS" BASIS, WITHOUT WARRANTIES OR CONDITIONS OF ANY
 * KIND, either express or implied.  See the License for the
 * specific language governing permissions and limitations
 * under the License.
 */
package org.apache.flume.channel.file;

import java.io.File;
import java.io.FileInputStream;
import java.io.FileOutputStream;
import java.io.IOException;
import java.io.RandomAccessFile;
import java.util.Map;
import java.util.concurrent.atomic.AtomicInteger;

import org.apache.flume.channel.file.proto.ProtosFactory;
import org.slf4j.Logger;
import org.slf4j.LoggerFactory;

import com.google.common.base.Preconditions;
import com.google.protobuf.InvalidProtocolBufferException;

final class EventQueueBackingStoreFileV3 extends EventQueueBackingStoreFile {
  private static final Logger LOG = LoggerFactory
      .getLogger(EventQueueBackingStoreFileV3.class);
  private final File metaDataFile;

<<<<<<< HEAD
  EventQueueBackingStoreFileV3(File checkpointFile, int capacity, String name)
      throws IOException, BadCheckpointException {
    super(capacity, name, checkpointFile);
=======
  EventQueueBackingStoreFileV3(File checkpointFile, int capacity,
      String name) throws IOException, BadCheckpointException {
    this(checkpointFile, capacity, name, null, false);
  }

  EventQueueBackingStoreFileV3(File checkpointFile, int capacity,
      String name, File checkpointBackupDir,
      boolean backupCheckpoint) throws IOException, BadCheckpointException {
    super(capacity, name, checkpointFile, checkpointBackupDir, backupCheckpoint);
>>>>>>> fcf638fc
    Preconditions.checkArgument(capacity > 0,
        "capacity must be greater than 0 " + capacity);
    metaDataFile = Serialization.getMetaDataFile(checkpointFile);
    LOG.info("Starting up with " + checkpointFile + " and " + metaDataFile);
    if(metaDataFile.exists()) {
      FileInputStream inputStream = new FileInputStream(metaDataFile);
      try {
        LOG.info("Reading checkpoint metadata from " + metaDataFile);
        ProtosFactory.Checkpoint checkpoint =
            ProtosFactory.Checkpoint.parseDelimitedFrom(inputStream);
        if(checkpoint == null) {
          throw new BadCheckpointException("The checkpoint metadata file does "
                  + "not exist or has zero length");
        }
        int version = checkpoint.getVersion();
        if(version != getVersion()) {
          throw new BadCheckpointException("Invalid version: " + version +
                  " " + name + ", expected " + getVersion());
        }
        long logWriteOrderID = checkpoint.getWriteOrderID();
        if(logWriteOrderID != getCheckpointLogWriteOrderID()) {
          String msg = "Checkpoint and Meta files have differing " +
              "logWriteOrderIDs " + getCheckpointLogWriteOrderID() + ", and "
              + logWriteOrderID;
          LOG.warn(msg);
          throw new BadCheckpointException(msg);
        }
        WriteOrderOracle.setSeed(logWriteOrderID);
        setLogWriteOrderID(logWriteOrderID);
        setSize(checkpoint.getQueueSize());
        setHead(checkpoint.getQueueHead());
        for(ProtosFactory.ActiveLog activeLog : checkpoint.getActiveLogsList()) {
          Integer logFileID = activeLog.getLogFileID();
          Integer count = activeLog.getCount();
          logFileIDReferenceCounts.put(logFileID, new AtomicInteger(count));
        }
      } catch (InvalidProtocolBufferException ex) {
        throw new BadCheckpointException("Checkpoint metadata file is invalid. "
                + "The agent might have been stopped while it was being "
                + "written", ex);
      } finally {
        try {
          inputStream.close();
        } catch (IOException e) {
          LOG.warn("Unable to close " + metaDataFile, e);
        }
      }
    } else {
      if(backupExists(checkpointBackupDir) && shouldBackup) {
        // If a backup exists, then throw an exception to recover checkpoint
        throw new BadCheckpointException("The checkpoint metadata file does " +
            "not exist, but a backup exists");
      }
      ProtosFactory.Checkpoint.Builder checkpointBuilder =
          ProtosFactory.Checkpoint.newBuilder();
      checkpointBuilder.setVersion(getVersion());
      checkpointBuilder.setQueueHead(getHead());
      checkpointBuilder.setQueueSize(getSize());
      checkpointBuilder.setWriteOrderID(getLogWriteOrderID());
      FileOutputStream outputStream = new FileOutputStream(metaDataFile);
      try {
        checkpointBuilder.build().writeDelimitedTo(outputStream);
        outputStream.getChannel().force(true);
      } finally {
        try {
          outputStream.close();
        } catch (IOException e) {
          LOG.warn("Unable to close " + metaDataFile, e);
        }
      }
    }
  }
  File getMetaDataFile() {
    return metaDataFile;
  }

  @Override
  protected int getVersion() {
    return Serialization.VERSION_3;
  }
  @Override
  protected void writeCheckpointMetaData() throws IOException {
    ProtosFactory.Checkpoint.Builder checkpointBuilder =
        ProtosFactory.Checkpoint.newBuilder();
    checkpointBuilder.setVersion(getVersion());
    checkpointBuilder.setQueueHead(getHead());
    checkpointBuilder.setQueueSize(getSize());
    checkpointBuilder.setWriteOrderID(getLogWriteOrderID());
    for(Integer logFileID : logFileIDReferenceCounts.keySet()) {
      int count = logFileIDReferenceCounts.get(logFileID).get();
      if(count != 0) {
         ProtosFactory.ActiveLog.Builder activeLogBuilder =
             ProtosFactory.ActiveLog.newBuilder();
         activeLogBuilder.setLogFileID(logFileID);
         activeLogBuilder.setCount(count);
         checkpointBuilder.addActiveLogs(activeLogBuilder.build());
      }
    }
    FileOutputStream outputStream = new FileOutputStream(metaDataFile);
    try {
      checkpointBuilder.build().writeDelimitedTo(outputStream);
      outputStream.getChannel().force(true);
    } finally {
      try {
        outputStream.close();
      } catch (IOException e) {
        LOG.warn("Unable to close " + metaDataFile, e);
      }
    }
  }

  static void upgrade(EventQueueBackingStoreFileV2 backingStoreV2,
      File checkpointFile, File metaDataFile)
          throws IOException {

    int head = backingStoreV2.getHead();
    int size = backingStoreV2.getSize();
    long writeOrderID = backingStoreV2.getLogWriteOrderID();
    Map<Integer, AtomicInteger> referenceCounts =
        backingStoreV2.logFileIDReferenceCounts;

    ProtosFactory.Checkpoint.Builder checkpointBuilder =
        ProtosFactory.Checkpoint.newBuilder();
    checkpointBuilder.setVersion(Serialization.VERSION_3);
    checkpointBuilder.setQueueHead(head);
    checkpointBuilder.setQueueSize(size);
    checkpointBuilder.setWriteOrderID(writeOrderID);
    for(Integer logFileID : referenceCounts.keySet()) {
      int count = referenceCounts.get(logFileID).get();
      if(count > 0) {
         ProtosFactory.ActiveLog.Builder activeLogBuilder =
             ProtosFactory.ActiveLog.newBuilder();
         activeLogBuilder.setLogFileID(logFileID);
         activeLogBuilder.setCount(count);
         checkpointBuilder.addActiveLogs(activeLogBuilder.build());
      }
    }
    FileOutputStream outputStream = new FileOutputStream(metaDataFile);
    try {
      checkpointBuilder.build().writeDelimitedTo(outputStream);
      outputStream.getChannel().force(true);
    } finally {
      try {
        outputStream.close();
      } catch (IOException e) {
        LOG.warn("Unable to close " + metaDataFile, e);
      }
    }
    RandomAccessFile checkpointFileHandle =
        new RandomAccessFile(checkpointFile, "rw");
    try {
      checkpointFileHandle.seek(INDEX_VERSION * Serialization.SIZE_OF_LONG);
      checkpointFileHandle.writeLong(Serialization.VERSION_3);
      checkpointFileHandle.getChannel().force(true);
    } finally {
      try {
        checkpointFileHandle.close();
      } catch (IOException e) {
        LOG.warn("Unable to close " + checkpointFile, e);
      }
    }
  }
}<|MERGE_RESOLUTION|>--- conflicted
+++ resolved
@@ -38,11 +38,6 @@
       .getLogger(EventQueueBackingStoreFileV3.class);
   private final File metaDataFile;
 
-<<<<<<< HEAD
-  EventQueueBackingStoreFileV3(File checkpointFile, int capacity, String name)
-      throws IOException, BadCheckpointException {
-    super(capacity, name, checkpointFile);
-=======
   EventQueueBackingStoreFileV3(File checkpointFile, int capacity,
       String name) throws IOException, BadCheckpointException {
     this(checkpointFile, capacity, name, null, false);
@@ -52,7 +47,6 @@
       String name, File checkpointBackupDir,
       boolean backupCheckpoint) throws IOException, BadCheckpointException {
     super(capacity, name, checkpointFile, checkpointBackupDir, backupCheckpoint);
->>>>>>> fcf638fc
     Preconditions.checkArgument(capacity > 0,
         "capacity must be greater than 0 " + capacity);
     metaDataFile = Serialization.getMetaDataFile(checkpointFile);
