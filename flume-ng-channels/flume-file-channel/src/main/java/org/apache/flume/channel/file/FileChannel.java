--- conflicted
+++ resolved
@@ -27,10 +27,7 @@
 import org.apache.flume.ChannelException;
 import org.apache.flume.Context;
 import org.apache.flume.Event;
-<<<<<<< HEAD
-=======
 import org.apache.flume.annotations.Disposable;
->>>>>>> fcf638fc
 import org.apache.flume.annotations.InterfaceAudience;
 import org.apache.flume.annotations.InterfaceStability;
 import org.apache.flume.channel.BasicChannelSemantics;
@@ -72,10 +69,7 @@
  */
 @InterfaceAudience.Private
 @InterfaceStability.Stable
-<<<<<<< HEAD
-=======
 @Disposable
->>>>>>> fcf638fc
 public class FileChannel extends BasicChannelSemantics {
 
   private static final Logger LOG = LoggerFactory
@@ -157,25 +151,10 @@
 
     capacity = context.getInteger(FileChannelConfiguration.CAPACITY,
         FileChannelConfiguration.DEFAULT_CAPACITY);
-<<<<<<< HEAD
-    if(newCapacity <= 0 && capacity == 0) {
-      newCapacity = FileChannelConfiguration.DEFAULT_CAPACITY;
-      LOG.warn("Invalid capacity specified, initializing channel to "
-              + "default capacity of {}", newCapacity);
-    }
-    if(capacity > 0 && newCapacity != capacity) {
-      LOG.warn("Capacity of this channel cannot be sized on the fly due " +
-          "the requirement we have enough DirectMemory for the queue and " +
-          "downsizing of the queue cannot be guranteed due to the " +
-          "fact there maybe more items on the queue than the new capacity.");
-    } else {
-      capacity = newCapacity;
-=======
     if(capacity <= 0) {
       capacity = FileChannelConfiguration.DEFAULT_CAPACITY;
       LOG.warn("Invalid capacity specified, initializing channel to "
               + "default capacity of {}", capacity);
->>>>>>> fcf638fc
     }
 
     keepAlive =
@@ -194,13 +173,8 @@
     }
 
     Preconditions.checkState(transactionCapacity <= capacity,
-<<<<<<< HEAD
-        "File Channel transaction capacity cannot be greater than the " +
-            "capacity of the channel.");
-=======
       "File Channel transaction capacity cannot be greater than the " +
         "capacity of the channel.");
->>>>>>> fcf638fc
 
     checkpointInterval =
             context.getLong(FileChannelConfiguration.CHECKPOINT_INTERVAL,
