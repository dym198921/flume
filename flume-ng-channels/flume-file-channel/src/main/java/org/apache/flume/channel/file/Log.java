/*
 * Licensed to the Apache Software Foundation (ASF) under one
 * or more contributor license agreements.  See the NOTICE file
 * distributed with this work for additional information
 * regarding copyright ownership.  The ASF licenses this file
 * to you under the Apache License, Version 2.0 (the
 * "License"); you may not use this file except in compliance
 * with the License.  You may obtain a copy of the License at
 *
 * http://www.apache.org/licenses/LICENSE-2.0
 *
 * Unless required by applicable law or agreed to in writing,
 * software distributed under the License is distributed on an
 * "AS IS" BASIS, WITHOUT WARRANTIES OR CONDITIONS OF ANY
 * KIND, either express or implied.  See the License for the
 * specific language governing permissions and limitations
 * under the License.
 */
package org.apache.flume.channel.file;

import com.google.common.annotations.VisibleForTesting;
import com.google.common.base.Preconditions;
import com.google.common.base.Throwables;
import com.google.common.collect.Lists;
import com.google.common.collect.Maps;
import com.google.common.collect.Sets;
import com.google.common.util.concurrent.ThreadFactoryBuilder;
import org.apache.commons.io.FileUtils;
import org.apache.flume.ChannelException;
import org.apache.flume.Event;
import org.apache.flume.annotations.InterfaceAudience;
import org.apache.flume.annotations.InterfaceStability;
import org.apache.flume.channel.file.encryption.KeyProvider;
import org.slf4j.Logger;
import org.slf4j.LoggerFactory;

import javax.annotation.Nullable;
import java.io.File;
import java.io.IOException;
import java.io.RandomAccessFile;
import java.nio.ByteBuffer;
import java.nio.channels.FileLock;
import java.nio.channels.OverlappingFileLockException;
import java.security.Key;
import java.util.Collections;
import java.util.Date;
import java.util.HashMap;
import java.util.Iterator;
import java.util.List;
import java.util.Map;
import java.util.Set;
import java.util.SortedSet;
import java.util.TreeSet;
import java.util.concurrent.Executors;
import java.util.concurrent.ScheduledExecutorService;
import java.util.concurrent.TimeUnit;
import java.util.concurrent.atomic.AtomicInteger;
import java.util.concurrent.atomic.AtomicReferenceArray;
import java.util.concurrent.locks.ReentrantReadWriteLock;
import java.util.concurrent.locks.ReentrantReadWriteLock.ReadLock;
import java.util.concurrent.locks.ReentrantReadWriteLock.WriteLock;

<<<<<<< HEAD
import javax.annotation.Nullable;

import com.google.common.util.concurrent.ThreadFactoryBuilder;
import org.apache.flume.ChannelException;
import org.apache.flume.Event;
import org.apache.flume.annotations.InterfaceAudience;
import org.apache.flume.annotations.InterfaceStability;
import org.apache.flume.channel.file.encryption.KeyProvider;
import org.slf4j.Logger;
import org.slf4j.LoggerFactory;

import com.google.common.base.Preconditions;
import com.google.common.base.Throwables;
import com.google.common.collect.Lists;
import com.google.common.collect.Maps;

=======
>>>>>>> fcf638fc
/**
 * Stores FlumeEvents on disk and pointers to the events in a in memory queue.
 * Once a log object is created the replay method should be called to reconcile
 * the on disk write ahead log with the last checkpoint of the queue.
 *
 * Before calling any of commitPut/commitTake/get/put/rollback/take
 * Log.tryLockShared should be called and the above operations
 * should only be called if tryLockShared returns true. After
 * the operation and any additional modifications of the
 * FlumeEventQueue, the Log.unlockShared method should be called.
 */
@InterfaceAudience.Private
@InterfaceStability.Unstable
class Log {
  public static final String PREFIX = "log-";
  private static final Logger LOGGER = LoggerFactory.getLogger(Log.class);
  private static final int MIN_NUM_LOGS = 2;
  public static final String FILE_LOCK = "in_use.lock";
  // for reader
  private final Map<Integer, LogFile.RandomReader> idLogFileMap = Collections
      .synchronizedMap(new HashMap<Integer, LogFile.RandomReader>());
  private final AtomicInteger nextFileID = new AtomicInteger(0);
  private final File checkpointDir;
  private final File backupCheckpointDir;
  private final File[] logDirs;
  private final int queueCapacity;
  private final AtomicReferenceArray<LogFile.Writer> logFiles;

  private final ScheduledExecutorService workerExecutor;

  private volatile boolean open;
  private FlumeEventQueue queue;
  private long checkpointInterval;
  private long maxFileSize;
  private final boolean useFastReplay;
  private final long minimumRequiredSpace;
  private final Map<String, FileLock> locks;
  private final ReentrantReadWriteLock checkpointLock =
      new ReentrantReadWriteLock(true);

  /**
   * Set of files that should be excluded from backup and restores.
   */
  public static final Set<String> EXCLUDES = Sets.newHashSet(FILE_LOCK);
  /**
   * Shared lock
   */
  private final ReadLock checkpointReadLock = checkpointLock.readLock();
  /**
   * Exclusive lock
   */
  private final WriteLock checkpointWriterLock = checkpointLock.writeLock();
  private int logWriteTimeout;
  private final String channelNameDescriptor;
  private int checkpointWriteTimeout;
  private boolean useLogReplayV1;
  private KeyProvider encryptionKeyProvider;
  private String encryptionCipherProvider;
  private String encryptionKeyAlias;
  private Key encryptionKey;
  private final long usableSpaceRefreshInterval;
<<<<<<< HEAD
=======
  private boolean didFastReplay = false;
  private final boolean useDualCheckpoints;
  private volatile boolean backupRestored = false;

  private int readCount;
  private int putCount;
  private int takeCount;
  private int committedCount;
  private int rollbackCount;

  private final List<File> pendingDeletes = Lists.newArrayList();
>>>>>>> fcf638fc

  static class Builder {
    private long bCheckpointInterval;
    private long bMinimumRequiredSpace;
    private long bMaxFileSize;
    private int bQueueCapacity;
    private File bCheckpointDir;
    private File[] bLogDirs;
    private int bLogWriteTimeout =
        FileChannelConfiguration.DEFAULT_WRITE_TIMEOUT;
    private String bName;
    private int bCheckpointWriteTimeout =
        FileChannelConfiguration.DEFAULT_CHECKPOINT_WRITE_TIMEOUT;
    private boolean useLogReplayV1;
    private boolean useFastReplay;
    private KeyProvider bEncryptionKeyProvider;
    private String bEncryptionKeyAlias;
    private String bEncryptionCipherProvider;
    private long bUsableSpaceRefreshInterval = 15L * 1000L;
<<<<<<< HEAD
=======
    private boolean bUseDualCheckpoints = false;
    private File bBackupCheckpointDir = null;
>>>>>>> fcf638fc

    Builder setUsableSpaceRefreshInterval(long usableSpaceRefreshInterval) {
      bUsableSpaceRefreshInterval = usableSpaceRefreshInterval;
      return this;
    }

    Builder setCheckpointInterval(long interval) {
      bCheckpointInterval = interval;
      return this;
    }

    Builder setMaxFileSize(long maxSize) {
      bMaxFileSize = maxSize;
      return this;
    }

    Builder setQueueSize(int capacity) {
      bQueueCapacity = capacity;
      return this;
    }

    Builder setCheckpointDir(File cpDir) {
      bCheckpointDir = cpDir;
      return this;
    }

    Builder setLogDirs(File[] dirs) {
      bLogDirs = dirs;
      return this;
    }

    Builder setLogWriteTimeout(int timeout) {
      bLogWriteTimeout = timeout;
      return this;
    }

    Builder setChannelName(String name) {
      bName = name;
      return this;
    }

    Builder setMinimumRequiredSpace(long minimumRequiredSpace) {
      bMinimumRequiredSpace = minimumRequiredSpace;
      return this;
    }

    Builder setCheckpointWriteTimeout(int checkpointTimeout){
      bCheckpointWriteTimeout = checkpointTimeout;
      return this;
    }

    Builder setUseLogReplayV1(boolean useLogReplayV1){
      this.useLogReplayV1 = useLogReplayV1;
      return this;
    }

    Builder setUseFastReplay(boolean useFastReplay){
      this.useFastReplay = useFastReplay;
      return this;
    }

    Builder setEncryptionKeyProvider(KeyProvider encryptionKeyProvider) {
      bEncryptionKeyProvider = encryptionKeyProvider;
      return this;
    }

    Builder setEncryptionKeyAlias(String encryptionKeyAlias) {
      bEncryptionKeyAlias = encryptionKeyAlias;
      return this;
    }

    Builder setEncryptionCipherProvider(String encryptionCipherProvider) {
      bEncryptionCipherProvider = encryptionCipherProvider;
      return this;
    }

    Builder setUseDualCheckpoints(boolean UseDualCheckpoints) {
      this.bUseDualCheckpoints = UseDualCheckpoints;
      return this;
    }

    Builder setBackupCheckpointDir(File backupCheckpointDir) {
      this.bBackupCheckpointDir = backupCheckpointDir;
      return this;
    }

    Log build() throws IOException {
      return new Log(bCheckpointInterval, bMaxFileSize, bQueueCapacity,
<<<<<<< HEAD
          bLogWriteTimeout, bCheckpointWriteTimeout, bCheckpointDir, bName,
=======
          bLogWriteTimeout, bCheckpointWriteTimeout, bUseDualCheckpoints,
          bCheckpointDir, bBackupCheckpointDir, bName,
>>>>>>> fcf638fc
          useLogReplayV1, useFastReplay, bMinimumRequiredSpace,
          bEncryptionKeyProvider, bEncryptionKeyAlias,
          bEncryptionCipherProvider, bUsableSpaceRefreshInterval,
          bLogDirs);
    }
  }

  private Log(long checkpointInterval, long maxFileSize, int queueCapacity,
      int logWriteTimeout, int checkpointWriteTimeout,
      boolean useDualCheckpoints, File checkpointDir, File backupCheckpointDir,
      String name, boolean useLogReplayV1, boolean useFastReplay,
      long minimumRequiredSpace, @Nullable KeyProvider encryptionKeyProvider,
      @Nullable String encryptionKeyAlias,
      @Nullable String encryptionCipherProvider,
      long usableSpaceRefreshInterval, File... logDirs)
          throws IOException {
    Preconditions.checkArgument(checkpointInterval > 0,
      "checkpointInterval <= 0");
    Preconditions.checkArgument(queueCapacity > 0, "queueCapacity <= 0");
    Preconditions.checkArgument(maxFileSize > 0, "maxFileSize <= 0");
    Preconditions.checkNotNull(checkpointDir, "checkpointDir");
    Preconditions.checkArgument(usableSpaceRefreshInterval > 0,
        "usableSpaceRefreshInterval <= 0");
    Preconditions.checkArgument(
      checkpointDir.isDirectory() || checkpointDir.mkdirs(), "CheckpointDir "
      + checkpointDir + " could not be created");
    if (useDualCheckpoints) {
      Preconditions.checkNotNull(backupCheckpointDir, "backupCheckpointDir is" +
        " null while dual checkpointing is enabled.");
      Preconditions.checkArgument(
        backupCheckpointDir.isDirectory() || backupCheckpointDir.mkdirs(),
        "Backup CheckpointDir " + backupCheckpointDir +
          " could not be created");
    }
    Preconditions.checkNotNull(logDirs, "logDirs");
    Preconditions.checkArgument(logDirs.length > 0, "logDirs empty");
    Preconditions.checkArgument(name != null && !name.trim().isEmpty(),
            "channel name should be specified");

    this.channelNameDescriptor = "[channel=" + name + "]";
    this.useLogReplayV1 = useLogReplayV1;
    this.useFastReplay = useFastReplay;
    this.minimumRequiredSpace = minimumRequiredSpace;
    this.usableSpaceRefreshInterval = usableSpaceRefreshInterval;
    for (File logDir : logDirs) {
      Preconditions.checkArgument(logDir.isDirectory() || logDir.mkdirs(),
          "LogDir " + logDir + " could not be created");
    }
    locks = Maps.newHashMap();
    try {
      lock(checkpointDir);
      if(useDualCheckpoints) {
        lock(backupCheckpointDir);
      }
      for (File logDir : logDirs) {
        lock(logDir);
      }
    } catch(IOException e) {
      unlock(checkpointDir);
      for (File logDir : logDirs) {
        unlock(logDir);
      }
      throw e;
    }
    if(encryptionKeyProvider != null && encryptionKeyAlias != null &&
        encryptionCipherProvider != null) {
      LOGGER.info("Encryption is enabled with encryptionKeyProvider = " +
          encryptionKeyProvider + ", encryptionKeyAlias = " + encryptionKeyAlias
          + ", encryptionCipherProvider = " + encryptionCipherProvider);
      this.encryptionKeyProvider = encryptionKeyProvider;
      this.encryptionKeyAlias = encryptionKeyAlias;
      this.encryptionCipherProvider = encryptionCipherProvider;
      this.encryptionKey = encryptionKeyProvider.getKey(encryptionKeyAlias);
    } else if (encryptionKeyProvider == null && encryptionKeyAlias == null &&
        encryptionCipherProvider == null) {
      LOGGER.info("Encryption is not enabled");
    } else {
      throw new IllegalArgumentException("Encryption configuration must all " +
          "null or all not null: encryptionKeyProvider = " +
          encryptionKeyProvider + ", encryptionKeyAlias = " +
          encryptionKeyAlias +  ", encryptionCipherProvider = " +
          encryptionCipherProvider);
    }
    open = false;
    this.checkpointInterval = Math.max(checkpointInterval, 1000);
    this.maxFileSize = maxFileSize;
    this.queueCapacity = queueCapacity;
    this.useDualCheckpoints = useDualCheckpoints;
    this.checkpointDir = checkpointDir;
    this.backupCheckpointDir = backupCheckpointDir;
    this.logDirs = logDirs;
    this.logWriteTimeout = logWriteTimeout;
    this.checkpointWriteTimeout = checkpointWriteTimeout;
    logFiles = new AtomicReferenceArray<LogFile.Writer>(this.logDirs.length);
    workerExecutor = Executors.newSingleThreadScheduledExecutor(new
<<<<<<< HEAD
        ThreadFactoryBuilder().setNameFormat("Log-BackgroundWorker-" + name)
=======
      ThreadFactoryBuilder().setNameFormat("Log-BackgroundWorker-" + name)
>>>>>>> fcf638fc
        .build());
    workerExecutor.scheduleWithFixedDelay(new BackgroundWorker(this),
        this.checkpointInterval, this.checkpointInterval,
        TimeUnit.MILLISECONDS);
  }

  /**
   * Read checkpoint and data files from disk replaying them to the state
   * directly before the shutdown or crash.
   * @throws IOException
   */
  void replay() throws IOException {
    Preconditions.checkState(!open, "Cannot replay after Log has been opened");

    Preconditions.checkState(tryLockExclusive(), "Cannot obtain lock on "
        + channelNameDescriptor);

    try {
      /*
       * First we are going to look through the data directories
       * and find all log files. We will store the highest file id
       * (at the end of the filename) we find and use that when we
       * create additional log files.
       *
       * Also store up the list of files so we can replay them later.
       */
      LOGGER.info("Replay started");
      nextFileID.set(0);
      List<File> dataFiles = Lists.newArrayList();
      for (File logDir : logDirs) {
        for (File file : LogUtils.getLogs(logDir)) {
          int id = LogUtils.getIDForFile(file);
          dataFiles.add(file);
          nextFileID.set(Math.max(nextFileID.get(), id));
          idLogFileMap.put(id, LogFileFactory.getRandomReader(new File(logDir,
              PREFIX + id), encryptionKeyProvider));
        }
      }
      LOGGER.info("Found NextFileID " + nextFileID +
          ", from " + dataFiles);

      /*
       * sort the data files by file id so we can replay them by file id
       * which should approximately give us sequential events
       */
      LogUtils.sort(dataFiles);

      boolean shouldFastReplay = this.useFastReplay;
      /*
       * Read the checkpoint (in memory queue) from one of two alternating
       * locations. We will read the last one written to disk.
       */
      File checkpointFile = new File(checkpointDir, "checkpoint");
      if(shouldFastReplay) {
        if(checkpointFile.exists()) {
          LOGGER.debug("Disabling fast full replay because checkpoint " +
              "exists: " + checkpointFile);
          shouldFastReplay = false;
        } else {
          LOGGER.debug("Not disabling fast full replay because checkpoint " +
              " does not exist: " + checkpointFile);
        }
      }
      File inflightTakesFile = new File(checkpointDir, "inflighttakes");
      File inflightPutsFile = new File(checkpointDir, "inflightputs");
      EventQueueBackingStore backingStore = null;


      try {
        backingStore =
<<<<<<< HEAD
                EventQueueBackingStoreFactory.get(checkpointFile, queueCapacity,
                channelNameDescriptor);
=======
            EventQueueBackingStoreFactory.get(checkpointFile,
                backupCheckpointDir, queueCapacity, channelNameDescriptor,
                true, this.useDualCheckpoints);
>>>>>>> fcf638fc
        queue = new FlumeEventQueue(backingStore, inflightTakesFile,
                inflightPutsFile);
        LOGGER.info("Last Checkpoint " + new Date(checkpointFile.lastModified())
                + ", queue depth = " + queue.getSize());

        /*
         * We now have everything we need to actually replay the log files
         * the queue, the timestamp the queue was written to disk, and
         * the list of data files.
         *
         * This will throw if and only if checkpoint file was fine,
         * but the inflights were not. If the checkpoint was bad, the backing
         * store factory would have thrown.
         */
<<<<<<< HEAD
        doReplay(queue, dataFiles, encryptionKeyProvider);
      } catch (BadCheckpointException ex) {
        LOGGER.warn("Checkpoint may not have completed successfully. "
                + "Forcing full replay, this may take a while.", ex);
        if(!Serialization.deleteAllFiles(checkpointDir)) {
          throw new IOException("Could not delete files in checkpoint " +
              "directory to recover from a corrupt or incomplete checkpoint");
        }
        backingStore = EventQueueBackingStoreFactory.get(checkpointFile,
                queueCapacity, channelNameDescriptor);
        queue = new FlumeEventQueue(backingStore, inflightTakesFile,
                inflightPutsFile);
        doReplay(queue, dataFiles, encryptionKeyProvider);
=======
        doReplay(queue, dataFiles, encryptionKeyProvider, shouldFastReplay);
      } catch (BadCheckpointException ex) {
        backupRestored = false;
        if (useDualCheckpoints) {
          LOGGER.warn("Checkpoint may not have completed successfully. "
              + "Restoring checkpoint and starting up.", ex);
          if (EventQueueBackingStoreFile.backupExists(backupCheckpointDir)) {
            backupRestored = EventQueueBackingStoreFile.restoreBackup(
              checkpointDir, backupCheckpointDir);
          }
        }
        if (!backupRestored) {
          LOGGER.warn("Checkpoint may not have completed successfully. "
              + "Forcing full replay, this may take a while.", ex);
          if (!Serialization.deleteAllFiles(checkpointDir, EXCLUDES)) {
            throw new IOException("Could not delete files in checkpoint " +
                "directory to recover from a corrupt or incomplete checkpoint");
          }
        }
        backingStore = EventQueueBackingStoreFactory.get(checkpointFile,
            backupCheckpointDir,
            queueCapacity, channelNameDescriptor, true, useDualCheckpoints);
        queue = new FlumeEventQueue(backingStore, inflightTakesFile,
                inflightPutsFile);
        // If the checkpoint was deleted due to BadCheckpointException, then
        // trigger fast replay if the channel is configured to.
        shouldFastReplay = this.useFastReplay;
        doReplay(queue, dataFiles, encryptionKeyProvider, shouldFastReplay);
>>>>>>> fcf638fc
      }


      for (int index = 0; index < logDirs.length; index++) {
        LOGGER.info("Rolling " + logDirs[index]);
        roll(index);
      }

      /*
       * Now that we have replayed, write the current queue to disk
       */
      writeCheckpoint(true);

      open = true;
    } catch (Exception ex) {
      LOGGER.error("Failed to initialize Log on " + channelNameDescriptor, ex);
      if (ex instanceof IOException) {
        throw (IOException) ex;
      }
      Throwables.propagate(ex);
    } finally {
      unlockExclusive();
    }
  }

  @SuppressWarnings("deprecation")
  private void doReplay(FlumeEventQueue queue, List<File> dataFiles,
<<<<<<< HEAD
          KeyProvider encryptionKeyProvider) throws Exception {
    CheckpointRebuilder rebuilder = new CheckpointRebuilder(dataFiles,
            queue);
    if (useFastReplay && rebuilder.rebuild()) {
=======
                        KeyProvider encryptionKeyProvider,
                        boolean useFastReplay) throws Exception {
    CheckpointRebuilder rebuilder = new CheckpointRebuilder(dataFiles,
            queue);
    if (useFastReplay && rebuilder.rebuild()) {
      didFastReplay = true;
>>>>>>> fcf638fc
      LOGGER.info("Fast replay successful.");
    } else {
      ReplayHandler replayHandler = new ReplayHandler(queue,
              encryptionKeyProvider);
      if (useLogReplayV1) {
        LOGGER.info("Replaying logs with v1 replay logic");
        replayHandler.replayLogv1(dataFiles);
      } else {
        LOGGER.info("Replaying logs with v2 replay logic");
        replayHandler.replayLog(dataFiles);
      }
<<<<<<< HEAD
    }
  }

=======
      readCount = replayHandler.getReadCount();
      putCount = replayHandler.getPutCount();
      takeCount = replayHandler.getTakeCount();
      rollbackCount = replayHandler.getRollbackCount();
      committedCount = replayHandler.getCommitCount();
    }
  }

  @VisibleForTesting
  boolean didFastReplay() {
    return didFastReplay;
  }
  @VisibleForTesting
  public int getReadCount() {
    return readCount;
  }
  @VisibleForTesting
  public int getPutCount() {
    return putCount;
  }

  @VisibleForTesting
  public int getTakeCount() {
    return takeCount;
  }
  @VisibleForTesting
  public int getCommittedCount() {
    return committedCount;
  }
  @VisibleForTesting
  public int getRollbackCount() {
    return rollbackCount;
  }

  /**
   * Was a checkpoint backup used to replay?
   * @return true if a checkpoint backup was used to replay.
   */
  @VisibleForTesting
  boolean backupRestored() {
    return backupRestored;
  }

>>>>>>> fcf638fc
  int getNextFileID() {
    Preconditions.checkState(open, "Log is closed");
    return nextFileID.get();
  }

  FlumeEventQueue getFlumeEventQueue() {
    Preconditions.checkState(open, "Log is closed");
    return queue;
  }

  /**
   * Return the FlumeEvent for an event pointer. This method is
   * non-transactional. It is assumed the client has obtained this
   * FlumeEventPointer via FlumeEventQueue.
   *
   * @param pointer
   * @return FlumeEventPointer
   * @throws IOException
   * @throws InterruptedException
   */
  FlumeEvent get(FlumeEventPointer pointer) throws IOException,
  InterruptedException {
    Preconditions.checkState(open, "Log is closed");
    int id = pointer.getFileID();
    LogFile.RandomReader logFile = idLogFileMap.get(id);
    Preconditions.checkNotNull(logFile, "LogFile is null for id " + id);
    return logFile.get(pointer.getOffset());
  }

  /**
   * Log a put of an event
   *
   * Synchronization not required as this method is atomic
   * @param transactionID
   * @param event
   * @return
   * @throws IOException
   */
  FlumeEventPointer put(long transactionID, Event event)
      throws IOException {
    Preconditions.checkState(open, "Log is closed");
    FlumeEvent flumeEvent = new FlumeEvent(
        event.getHeaders(), event.getBody());
    Put put = new Put(transactionID, WriteOrderOracle.next(), flumeEvent);
    ByteBuffer buffer = TransactionEventRecord.toByteBuffer(put);
    int logFileIndex = nextLogWriter(transactionID);
    long usableSpace = logFiles.get(logFileIndex).getUsableSpace();
    long requiredSpace = minimumRequiredSpace + buffer.limit();
    if(usableSpace <= requiredSpace) {
      throw new IOException("Usable space exhaused, only " + usableSpace +
          " bytes remaining, required " + requiredSpace + " bytes");
    }
    boolean error = true;
    try {
      try {
        FlumeEventPointer ptr = logFiles.get(logFileIndex).put(buffer);
        error = false;
        return ptr;
      } catch (LogFileRetryableIOException e) {
        if(!open) {
          throw e;
        }
        roll(logFileIndex, buffer);
        FlumeEventPointer ptr = logFiles.get(logFileIndex).put(buffer);
        error = false;
        return ptr;
      }
    } finally {
      if(error && open) {
        roll(logFileIndex);
      }
    }
  }

  /**
   * Log a take of an event, pointer points at the corresponding put
   *
   * Synchronization not required as this method is atomic
   * @param transactionID
   * @param pointer
   * @throws IOException
   */
  void take(long transactionID, FlumeEventPointer pointer)
      throws IOException {
    Preconditions.checkState(open, "Log is closed");
    Take take = new Take(transactionID, WriteOrderOracle.next(),
        pointer.getOffset(), pointer.getFileID());
    ByteBuffer buffer = TransactionEventRecord.toByteBuffer(take);
    int logFileIndex = nextLogWriter(transactionID);
    long usableSpace = logFiles.get(logFileIndex).getUsableSpace();
    long requiredSpace = minimumRequiredSpace + buffer.limit();
    if(usableSpace <= requiredSpace) {
      throw new IOException("Usable space exhaused, only " + usableSpace +
          " bytes remaining, required " + requiredSpace + " bytes");
    }
    boolean error = true;
    try {
      try {
        logFiles.get(logFileIndex).take(buffer);
        error = false;
      } catch (LogFileRetryableIOException e) {
        if(!open) {
          throw e;
        }
        roll(logFileIndex, buffer);
        logFiles.get(logFileIndex).take(buffer);
        error = false;
      }
    } finally {
      if(error && open) {
        roll(logFileIndex);
      }
    }
  }

  /**
   * Log a rollback of a transaction
   *
   * Synchronization not required as this method is atomic
   * @param transactionID
   * @throws IOException
   */
  void rollback(long transactionID) throws IOException {
    Preconditions.checkState(open, "Log is closed");

    if(LOGGER.isDebugEnabled()) {
      LOGGER.debug("Rolling back " + transactionID);
    }
    Rollback rollback = new Rollback(transactionID, WriteOrderOracle.next());
    ByteBuffer buffer = TransactionEventRecord.toByteBuffer(rollback);
    int logFileIndex = nextLogWriter(transactionID);
    long usableSpace = logFiles.get(logFileIndex).getUsableSpace();
    long requiredSpace = minimumRequiredSpace + buffer.limit();
    if(usableSpace <= requiredSpace) {
      throw new IOException("Usable space exhaused, only " + usableSpace +
          " bytes remaining, required " + requiredSpace + " bytes");
    }
    boolean error = true;
    try {
      try {
        logFiles.get(logFileIndex).rollback(buffer);
        error = false;
      } catch (LogFileRetryableIOException e) {
        if(!open) {
          throw e;
        }
        roll(logFileIndex, buffer);
        logFiles.get(logFileIndex).rollback(buffer);
        error = false;
      }
    } finally {
      if(error && open) {
        roll(logFileIndex);
      }
    }
  }

  /**
   * Log commit of put, we need to know which type of commit
   * so we know if the pointers corresponding to the events
   * should be added or removed from the flume queue. We
   * could infer but it's best to be explicit.
   *
   * Synchronization not required as this method is atomic
   * @param transactionID
   * @throws IOException
   * @throws InterruptedException
   */
  void commitPut(long transactionID) throws IOException,
  InterruptedException {
    Preconditions.checkState(open, "Log is closed");
    commit(transactionID, TransactionEventRecord.Type.PUT.get());
  }

  /**
   * Log commit of take, we need to know which type of commit
   * so we know if the pointers corresponding to the events
   * should be added or removed from the flume queue. We
   * could infer but it's best to be explicit.
   *
   * Synchronization not required as this method is atomic
   * @param transactionID
   * @throws IOException
   * @throws InterruptedException
   */
  void commitTake(long transactionID) throws IOException,
  InterruptedException {
    Preconditions.checkState(open, "Log is closed");
    commit(transactionID, TransactionEventRecord.Type.TAKE.get());
  }


  private boolean tryLockExclusive() {
    try {
      return checkpointWriterLock.tryLock(checkpointWriteTimeout,
          TimeUnit.SECONDS);
    } catch (InterruptedException ex) {
      LOGGER.warn("Interrupted while waiting for log exclusive lock", ex);
      Thread.currentThread().interrupt();
    }
    return false;
  }
  private void unlockExclusive()  {
    checkpointWriterLock.unlock();
  }

  boolean tryLockShared() {
    try {
      return checkpointReadLock.tryLock(logWriteTimeout, TimeUnit.SECONDS);
    } catch (InterruptedException ex) {
      LOGGER.warn("Interrupted while waiting for log shared lock", ex);
      Thread.currentThread().interrupt();
    }
    return false;
  }

  void unlockShared()  {
    checkpointReadLock.unlock();
  }

  private void lockExclusive(){
    checkpointWriterLock.lock();
  }

  /**
   * Synchronization not required since this method gets the write lock,
   * so checkpoint and this method cannot run at the same time.
   */
  void close() throws IOException{
    lockExclusive();
    try {
      open = false;
      shutdownWorker();
      if (logFiles != null) {
        for (int index = 0; index < logFiles.length(); index++) {
          LogFile.Writer writer = logFiles.get(index);
          if(writer != null) {
            writer.close();
          }
        }
      }
      synchronized (idLogFileMap) {
        for (Integer logId : idLogFileMap.keySet()) {
          LogFile.RandomReader reader = idLogFileMap.get(logId);
          if (reader != null) {
            reader.close();
          }
        }
      }
      queue.close();
      try {
        unlock(checkpointDir);
      } catch (IOException ex) {
        LOGGER.warn("Error unlocking " + checkpointDir, ex);
      }
      if (useDualCheckpoints) {
        try {
          unlock(backupCheckpointDir);
        } catch (IOException ex) {
          LOGGER.warn("Error unlocking " + checkpointDir, ex);
        }
      }
      for (File logDir : logDirs) {
        try {
          unlock(logDir);
        } catch (IOException ex) {
          LOGGER.warn("Error unlocking " + logDir, ex);
        }
      }
    } finally {
      unlockExclusive();
    }
  }

  void shutdownWorker() {
    String msg = "Attempting to shutdown background worker.";
    System.out.println(msg);
    LOGGER.info(msg);
    workerExecutor.shutdown();
    try {
      workerExecutor.awaitTermination(10, TimeUnit.SECONDS);
    } catch (InterruptedException e) {
      LOGGER.error("Interrupted while waiting for worker to die.");
    }
  }
  void setCheckpointInterval(long checkpointInterval) {
    this.checkpointInterval = checkpointInterval;
  }
  void setMaxFileSize(long maxFileSize) {
    this.maxFileSize = maxFileSize;
  }

  /**
   * Synchronization not required as this method is atomic
   *
   * @param transactionID
   * @param type
   * @throws IOException
   */
  private void commit(long transactionID, short type) throws IOException {
    Preconditions.checkState(open, "Log is closed");
    Commit commit = new Commit(transactionID, WriteOrderOracle.next(), type);
    ByteBuffer buffer = TransactionEventRecord.toByteBuffer(commit);
    int logFileIndex = nextLogWriter(transactionID);
    long usableSpace = logFiles.get(logFileIndex).getUsableSpace();
    long requiredSpace = minimumRequiredSpace + buffer.limit();
    if(usableSpace <= requiredSpace) {
      throw new IOException("Usable space exhaused, only " + usableSpace +
          " bytes remaining, required " + requiredSpace + " bytes");
    }
    boolean error = true;
    try {
      try {
        logFiles.get(logFileIndex).commit(buffer);
        error = false;
      } catch (LogFileRetryableIOException e) {
        if(!open) {
          throw e;
        }
        roll(logFileIndex, buffer);
        logFiles.get(logFileIndex).commit(buffer);
        error = false;
      }
    } finally {
      if(error && open) {
        roll(logFileIndex);
      }
    }
  }


  /**
   * Atomic so not synchronization required.
   * @return
   */
  private int nextLogWriter(long transactionID) {
    return (int)Math.abs(transactionID % (long)logFiles.length());
  }
  /**
   * Unconditionally roll
   * Synchronization done internally
   *
   * @param index
   * @throws IOException
   */
  private void roll(int index) throws IOException {
    roll(index, null);
  }
  /**
   * Roll a log if needed. Roll always occurs if the log at the index
   * does not exist (typically on startup), or buffer is null. Otherwise
   * LogFile.Writer.isRollRequired is checked again to ensure we don't
   * have threads pile up on this log resulting in multiple successive
   * rolls
   *
   * Synchronization required since both synchronized and unsynchronized
   * methods call this method, and this method acquires only a
   * read lock. The synchronization guarantees that multiple threads don't
   * roll at the same time.
   *
   * @param index
   * @throws IOException
   */
    private synchronized void roll(int index, ByteBuffer buffer)
      throws IOException {
    if (!tryLockShared()) {
      throw new ChannelException("Failed to obtain lock for writing to the "
          + "log. Try increasing the log write timeout value. " +
          channelNameDescriptor);
    }

    try {
      LogFile.Writer oldLogFile = logFiles.get(index);
      // check to make sure a roll is actually required due to
      // the possibility of multiple writes waiting on lock
      if(oldLogFile == null || buffer == null ||
          oldLogFile.isRollRequired(buffer)) {
        try {
          LOGGER.info("Roll start " + logDirs[index]);
          int fileID = nextFileID.incrementAndGet();
          File file = new File(logDirs[index], PREFIX + fileID);
          LogFile.Writer writer = LogFileFactory.getWriter(file, fileID,
              maxFileSize, encryptionKey, encryptionKeyAlias,
              encryptionCipherProvider, usableSpaceRefreshInterval);
          idLogFileMap.put(fileID, LogFileFactory.getRandomReader(file,
              encryptionKeyProvider));
          // writer from this point on will get new reference
          logFiles.set(index, writer);
          // close out old log
          if (oldLogFile != null) {
            oldLogFile.close();
          }
        } finally {
          LOGGER.info("Roll end");
        }
      }
    } finally {
      unlockShared();
    }
  }

  private boolean writeCheckpoint() throws Exception {
    return writeCheckpoint(false);
  }

  /**
   * Write the current checkpoint object and then swap objects so that
   * the next checkpoint occurs on the other checkpoint directory.
   *
   * Synchronization is not required because this method acquires a
   * write lock. So this method gets exclusive access to all the
   * data structures this method accesses.
   * @param force  a flag to force the writing of checkpoint
   * @throws IOException if we are unable to write the checkpoint out to disk
   */
  private Boolean writeCheckpoint(Boolean force) throws Exception {
    boolean checkpointCompleted = false;
    long usableSpace = checkpointDir.getUsableSpace();
    if(usableSpace <= minimumRequiredSpace) {
      throw new IOException("Usable space exhaused, only " + usableSpace +
          " bytes remaining, required " + minimumRequiredSpace + " bytes");
    }
    boolean lockAcquired = tryLockExclusive();
    if(!lockAcquired) {
      return false;
    }
    SortedSet<Integer> logFileRefCountsAll = null, logFileRefCountsActive = null;
    try {
      if (queue.checkpoint(force)) {
        long logWriteOrderID = queue.getLogWriteOrderID();

        //Since the active files might also be in the queue's fileIDs,
        //we need to either move each one to a new set or remove each one
        //as we do here. Otherwise we cannot make sure every element in
        //fileID set from the queue have been updated.
        //Since clone is smarter than insert, better to make
        //a copy of the set first so that we can use it later.
        logFileRefCountsAll = queue.getFileIDs();
        logFileRefCountsActive = new TreeSet<Integer>(logFileRefCountsAll);

        int numFiles = logFiles.length();
        for (int i = 0; i < numFiles; i++) {
          LogFile.Writer logWriter = logFiles.get(i);
          int logFileID = logWriter.getLogFileID();
          File logFile = logWriter.getFile();
          LogFile.MetaDataWriter writer =
              LogFileFactory.getMetaDataWriter(logFile, logFileID);
          try {
            writer.markCheckpoint(logWriter.position(), logWriteOrderID);
          } finally {
            writer.close();
          }
          logFileRefCountsAll.remove(logFileID);
          LOGGER.info("Updated checkpoint for file: " + logFile + " position: "
              + logWriter.position() + " logWriteOrderID: " + logWriteOrderID);
        }

        // Update any inactive data files as well
        Iterator<Integer> idIterator = logFileRefCountsAll.iterator();
        while (idIterator.hasNext()) {
          int id = idIterator.next();
          LogFile.RandomReader reader = idLogFileMap.remove(id);
          File file = reader.getFile();
          reader.close();
          LogFile.MetaDataWriter writer =
              LogFileFactory.getMetaDataWriter(file, id);
          try {
            writer.markCheckpoint(logWriteOrderID);
          } finally {
            writer.close();
          }
          reader = LogFileFactory.getRandomReader(file, encryptionKeyProvider);
          idLogFileMap.put(id, reader);
          LOGGER.debug("Updated checkpoint for file: " + file
              + "logWriteOrderID " + logWriteOrderID);
          idIterator.remove();
        }
        Preconditions.checkState(logFileRefCountsAll.size() == 0,
                "Could not update all data file timestamps: " + logFileRefCountsAll);
        //Add files from all log directories
        for (int index = 0; index < logDirs.length; index++) {
          logFileRefCountsActive.add(logFiles.get(index).getLogFileID());
        }
        checkpointCompleted = true;
      }
    } finally {
      unlockExclusive();
    }
    //Do the deletes outside the checkpointWriterLock
    //Delete logic is expensive.
    if (open && checkpointCompleted) {
      removeOldLogs(logFileRefCountsActive);
    }
    //Since the exception is not caught, this will not be returned if
    //an exception is thrown from the try.
    return true;
  }

  private void removeOldLogs(SortedSet<Integer> fileIDs) {
    Preconditions.checkState(open, "Log is closed");
    // To maintain a single code path for deletes, if backup of checkpoint is
    // enabled or not, we will track the files which can be deleted after the
    // current checkpoint (since the one which just got backed up still needs
    // these files) and delete them only after the next (since the current
    // checkpoint will become the backup at that time,
    // and thus these files are no longer needed).
    for(File fileToDelete : pendingDeletes) {
      LOGGER.info("Removing old file: " + fileToDelete);
      FileUtils.deleteQuietly(fileToDelete);
    }
    pendingDeletes.clear();
    // we will find the smallest fileID currently in use and
    // won't delete any files with an id larger than the min
    int minFileID = fileIDs.first();
    LOGGER.debug("Files currently in use: " + fileIDs);
    for(File logDir : logDirs) {
      List<File> logs = LogUtils.getLogs(logDir);
      // sort oldset to newest
      LogUtils.sort(logs);
      // ensure we always keep two logs per dir
      int size = logs.size() - MIN_NUM_LOGS;
      for (int index = 0; index < size; index++) {
        File logFile = logs.get(index);
        int logFileID = LogUtils.getIDForFile(logFile);
        if(logFileID < minFileID) {
          LogFile.RandomReader reader = idLogFileMap.remove(logFileID);
          if(reader != null) {
            reader.close();
          }
          File metaDataFile = Serialization.getMetaDataFile(logFile);
          pendingDeletes.add(logFile);
          pendingDeletes.add(metaDataFile);
        }
      }
    }
  }
  /**
   * Lock storage to provide exclusive access.
   *
   * <p> Locking is not supported by all file systems.
   * E.g., NFS does not consistently support exclusive locks.
   *
   * <p> If locking is supported we guarantee exculsive access to the
   * storage directory. Otherwise, no guarantee is given.
   *
   * @throws IOException if locking fails
   */
  private void lock(File dir) throws IOException {
    FileLock lock = tryLock(dir);
    if (lock == null) {
      String msg = "Cannot lock " + dir
          + ". The directory is already locked. "
          + channelNameDescriptor;
      LOGGER.info(msg);
      throw new IOException(msg);
    }
    FileLock secondLock = tryLock(dir);
    if(secondLock != null) {
      LOGGER.warn("Directory "+dir+" does not support locking");
      secondLock.release();
      secondLock.channel().close();
    }
    locks.put(dir.getAbsolutePath(), lock);
  }

  /**
   * Attempts to acquire an exclusive lock on the directory.
   *
   * @return A lock object representing the newly-acquired lock or
   * <code>null</code> if directory is already locked.
   * @throws IOException if locking fails.
   */
  @SuppressWarnings("resource")
  private FileLock tryLock(File dir) throws IOException {
    File lockF = new File(dir, FILE_LOCK);
    lockF.deleteOnExit();
    RandomAccessFile file = new RandomAccessFile(lockF, "rws");
    FileLock res = null;
    try {
      res = file.getChannel().tryLock();
    } catch(OverlappingFileLockException oe) {
      file.close();
      return null;
    } catch(IOException e) {
      LOGGER.error("Cannot create lock on " + lockF, e);
      file.close();
      throw e;
    }
    return res;
  }

  /**
   * Unlock directory.
   *
   * @throws IOException
   */
  private void unlock(File dir) throws IOException {
    FileLock lock = locks.remove(dir.getAbsolutePath());
    if(lock == null) {
      return;
    }
    lock.release();
    lock.channel().close();
    lock = null;
  }
  static class BackgroundWorker implements Runnable {
    private static final Logger LOG = LoggerFactory
        .getLogger(BackgroundWorker.class);
    private final Log log;

    public BackgroundWorker(Log log) {
      this.log = log;
    }

    @Override
    public void run() {
      try {
        if (log.open) {
          log.writeCheckpoint();
        }
      } catch (IOException e) {
        LOG.error("Error doing checkpoint", e);
      } catch (Throwable e) {
        LOG.error("General error in checkpoint worker", e);
      }
    }
  }
}<|MERGE_RESOLUTION|>--- conflicted
+++ resolved
@@ -60,25 +60,6 @@
 import java.util.concurrent.locks.ReentrantReadWriteLock.ReadLock;
 import java.util.concurrent.locks.ReentrantReadWriteLock.WriteLock;
 
-<<<<<<< HEAD
-import javax.annotation.Nullable;
-
-import com.google.common.util.concurrent.ThreadFactoryBuilder;
-import org.apache.flume.ChannelException;
-import org.apache.flume.Event;
-import org.apache.flume.annotations.InterfaceAudience;
-import org.apache.flume.annotations.InterfaceStability;
-import org.apache.flume.channel.file.encryption.KeyProvider;
-import org.slf4j.Logger;
-import org.slf4j.LoggerFactory;
-
-import com.google.common.base.Preconditions;
-import com.google.common.base.Throwables;
-import com.google.common.collect.Lists;
-import com.google.common.collect.Maps;
-
-=======
->>>>>>> fcf638fc
 /**
  * Stores FlumeEvents on disk and pointers to the events in a in memory queue.
  * Once a log object is created the replay method should be called to reconcile
@@ -140,8 +121,6 @@
   private String encryptionKeyAlias;
   private Key encryptionKey;
   private final long usableSpaceRefreshInterval;
-<<<<<<< HEAD
-=======
   private boolean didFastReplay = false;
   private final boolean useDualCheckpoints;
   private volatile boolean backupRestored = false;
@@ -153,7 +132,6 @@
   private int rollbackCount;
 
   private final List<File> pendingDeletes = Lists.newArrayList();
->>>>>>> fcf638fc
 
   static class Builder {
     private long bCheckpointInterval;
@@ -173,11 +151,8 @@
     private String bEncryptionKeyAlias;
     private String bEncryptionCipherProvider;
     private long bUsableSpaceRefreshInterval = 15L * 1000L;
-<<<<<<< HEAD
-=======
     private boolean bUseDualCheckpoints = false;
     private File bBackupCheckpointDir = null;
->>>>>>> fcf638fc
 
     Builder setUsableSpaceRefreshInterval(long usableSpaceRefreshInterval) {
       bUsableSpaceRefreshInterval = usableSpaceRefreshInterval;
@@ -266,12 +241,8 @@
 
     Log build() throws IOException {
       return new Log(bCheckpointInterval, bMaxFileSize, bQueueCapacity,
-<<<<<<< HEAD
-          bLogWriteTimeout, bCheckpointWriteTimeout, bCheckpointDir, bName,
-=======
           bLogWriteTimeout, bCheckpointWriteTimeout, bUseDualCheckpoints,
           bCheckpointDir, bBackupCheckpointDir, bName,
->>>>>>> fcf638fc
           useLogReplayV1, useFastReplay, bMinimumRequiredSpace,
           bEncryptionKeyProvider, bEncryptionKeyAlias,
           bEncryptionCipherProvider, bUsableSpaceRefreshInterval,
@@ -367,11 +338,7 @@
     this.checkpointWriteTimeout = checkpointWriteTimeout;
     logFiles = new AtomicReferenceArray<LogFile.Writer>(this.logDirs.length);
     workerExecutor = Executors.newSingleThreadScheduledExecutor(new
-<<<<<<< HEAD
-        ThreadFactoryBuilder().setNameFormat("Log-BackgroundWorker-" + name)
-=======
       ThreadFactoryBuilder().setNameFormat("Log-BackgroundWorker-" + name)
->>>>>>> fcf638fc
         .build());
     workerExecutor.scheduleWithFixedDelay(new BackgroundWorker(this),
         this.checkpointInterval, this.checkpointInterval,
@@ -442,14 +409,9 @@
 
       try {
         backingStore =
-<<<<<<< HEAD
-                EventQueueBackingStoreFactory.get(checkpointFile, queueCapacity,
-                channelNameDescriptor);
-=======
             EventQueueBackingStoreFactory.get(checkpointFile,
                 backupCheckpointDir, queueCapacity, channelNameDescriptor,
                 true, this.useDualCheckpoints);
->>>>>>> fcf638fc
         queue = new FlumeEventQueue(backingStore, inflightTakesFile,
                 inflightPutsFile);
         LOGGER.info("Last Checkpoint " + new Date(checkpointFile.lastModified())
@@ -464,21 +426,6 @@
          * but the inflights were not. If the checkpoint was bad, the backing
          * store factory would have thrown.
          */
-<<<<<<< HEAD
-        doReplay(queue, dataFiles, encryptionKeyProvider);
-      } catch (BadCheckpointException ex) {
-        LOGGER.warn("Checkpoint may not have completed successfully. "
-                + "Forcing full replay, this may take a while.", ex);
-        if(!Serialization.deleteAllFiles(checkpointDir)) {
-          throw new IOException("Could not delete files in checkpoint " +
-              "directory to recover from a corrupt or incomplete checkpoint");
-        }
-        backingStore = EventQueueBackingStoreFactory.get(checkpointFile,
-                queueCapacity, channelNameDescriptor);
-        queue = new FlumeEventQueue(backingStore, inflightTakesFile,
-                inflightPutsFile);
-        doReplay(queue, dataFiles, encryptionKeyProvider);
-=======
         doReplay(queue, dataFiles, encryptionKeyProvider, shouldFastReplay);
       } catch (BadCheckpointException ex) {
         backupRestored = false;
@@ -507,7 +454,6 @@
         // trigger fast replay if the channel is configured to.
         shouldFastReplay = this.useFastReplay;
         doReplay(queue, dataFiles, encryptionKeyProvider, shouldFastReplay);
->>>>>>> fcf638fc
       }
 
 
@@ -535,19 +481,12 @@
 
   @SuppressWarnings("deprecation")
   private void doReplay(FlumeEventQueue queue, List<File> dataFiles,
-<<<<<<< HEAD
-          KeyProvider encryptionKeyProvider) throws Exception {
-    CheckpointRebuilder rebuilder = new CheckpointRebuilder(dataFiles,
-            queue);
-    if (useFastReplay && rebuilder.rebuild()) {
-=======
                         KeyProvider encryptionKeyProvider,
                         boolean useFastReplay) throws Exception {
     CheckpointRebuilder rebuilder = new CheckpointRebuilder(dataFiles,
             queue);
     if (useFastReplay && rebuilder.rebuild()) {
       didFastReplay = true;
->>>>>>> fcf638fc
       LOGGER.info("Fast replay successful.");
     } else {
       ReplayHandler replayHandler = new ReplayHandler(queue,
@@ -559,11 +498,6 @@
         LOGGER.info("Replaying logs with v2 replay logic");
         replayHandler.replayLog(dataFiles);
       }
-<<<<<<< HEAD
-    }
-  }
-
-=======
       readCount = replayHandler.getReadCount();
       putCount = replayHandler.getPutCount();
       takeCount = replayHandler.getTakeCount();
@@ -607,7 +541,6 @@
     return backupRestored;
   }
 
->>>>>>> fcf638fc
   int getNextFileID() {
     Preconditions.checkState(open, "Log is closed");
     return nextFileID.get();
