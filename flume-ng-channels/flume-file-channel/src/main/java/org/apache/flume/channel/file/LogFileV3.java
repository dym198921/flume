/*
 * Licensed to the Apache Software Foundation (ASF) under one
 * or more contributor license agreements.  See the NOTICE file
 * distributed with this work for additional information
 * regarding copyright ownership.  The ASF licenses this file
 * to you under the Apache License, Version 2.0 (the
 * "License"); you may not use this file except in compliance
 * with the License.  You may obtain a copy of the License at
 *
 * http://www.apache.org/licenses/LICENSE-2.0
 *
 * Unless required by applicable law or agreed to in writing,
 * software distributed under the License is distributed on an
 * "AS IS" BASIS, WITHOUT WARRANTIES OR CONDITIONS OF ANY
 * KIND, either express or implied.  See the License for the
 * specific language governing permissions and limitations
 * under the License.
 */
package org.apache.flume.channel.file;

import com.google.common.base.Preconditions;
import com.google.protobuf.ByteString;
import com.google.protobuf.GeneratedMessage;
import org.apache.flume.channel.file.encryption.CipherProvider;
import org.apache.flume.channel.file.encryption.CipherProviderFactory;
import org.apache.flume.channel.file.encryption.KeyProvider;
import org.apache.flume.channel.file.proto.ProtosFactory;
import org.slf4j.Logger;
import org.slf4j.LoggerFactory;

import javax.annotation.Nullable;
import java.io.EOFException;
import java.io.File;
import java.io.FileInputStream;
import java.io.FileOutputStream;
import java.io.IOException;
import java.io.RandomAccessFile;
import java.security.Key;
import java.util.concurrent.BlockingQueue;
import java.util.concurrent.LinkedBlockingDeque;

/**
 * Represents a single data file on disk. Has methods to write,
 * read sequentially (replay), and read randomly (channel takes).
 */
class LogFileV3 extends LogFile {
  protected static final Logger LOGGER =
      LoggerFactory.getLogger(LogFileV3.class);

  private LogFileV3() {}

  static class MetaDataWriter extends LogFile.MetaDataWriter {
    private ProtosFactory.LogFileMetaData logFileMetaData;
    private final File metaDataFile;
    protected MetaDataWriter(File logFile, int logFileID) throws IOException {
      super(logFile, logFileID);
      metaDataFile = Serialization.getMetaDataFile(logFile);
      MetaDataReader metaDataReader = new MetaDataReader(logFile, logFileID);
      logFileMetaData = metaDataReader.read();
      int version = logFileMetaData.getVersion();
      if(version != getVersion()) {
        throw new IOException("Version is " + Integer.toHexString(version) +
            " expected " + Integer.toHexString(getVersion())
            + " file: " + logFile);
      }
      setLastCheckpointOffset(logFileMetaData.getCheckpointPosition());
      setLastCheckpointWriteOrderID(logFileMetaData.getCheckpointWriteOrderID());
    }

    @Override
    int getVersion() {
      return Serialization.VERSION_3;
    }

    @Override
    void markCheckpoint(long currentPosition, long logWriteOrderID)
        throws IOException {
      ProtosFactory.LogFileMetaData.Builder metaDataBuilder =
          ProtosFactory.LogFileMetaData.newBuilder(logFileMetaData);
      metaDataBuilder.setCheckpointPosition(currentPosition);
      metaDataBuilder.setCheckpointWriteOrderID(logWriteOrderID);
      /*
       * Set the previous checkpoint position and write order id so that it
       * would be possible to recover from a backup.
       */
      metaDataBuilder.setBackupCheckpointPosition(logFileMetaData
        .getCheckpointPosition());
      metaDataBuilder.setBackupCheckpointWriteOrderID(logFileMetaData
        .getCheckpointWriteOrderID());
      logFileMetaData = metaDataBuilder.build();
      writeDelimitedTo(logFileMetaData, metaDataFile);
    }
  }

  static class MetaDataReader {
    private final File logFile;
    private final File metaDataFile;
    private final int logFileID;
    protected MetaDataReader(File logFile, int logFileID) throws IOException {
      this.logFile = logFile;
      metaDataFile = Serialization.getMetaDataFile(logFile);
      this.logFileID = logFileID;
    }
    ProtosFactory.LogFileMetaData read() throws IOException {
      FileInputStream inputStream = new FileInputStream(metaDataFile);
      try {
        ProtosFactory.LogFileMetaData metaData = Preconditions.checkNotNull(
<<<<<<< HEAD
            ProtosFactory.LogFileMetaData.
=======
          ProtosFactory.LogFileMetaData.
>>>>>>> fcf638fc
            parseDelimitedFrom(inputStream), "Metadata cannot be null");
        if (metaData.getLogFileID() != logFileID) {
          throw new IOException("The file id of log file: "
              + logFile + " is different from expected "
              + " id: expected = " + logFileID + ", found = "
              + metaData.getLogFileID());
        }
        return metaData;
      } finally {
        try {
          inputStream.close();
        } catch(IOException e) {
          LOGGER.warn("Unable to close " + metaDataFile, e);
        }
      }
    }
  }

  /**
   * Writes a GeneratedMessage to a temp file, synchronizes it to disk
   * and then renames the file over file.
   * @param msg GeneratedMessage to write to the file
   * @param file destination file
   * @throws IOException if a write error occurs or the File.renameTo
   * method returns false meaning the file could not be overwritten.
   */
  public static void writeDelimitedTo(GeneratedMessage msg, File file)
  throws IOException {
    File tmp = Serialization.getMetaDataTempFile(file);
    FileOutputStream outputStream = new FileOutputStream(tmp);
    boolean closed = false;
    try {
      msg.writeDelimitedTo(outputStream);
      outputStream.getChannel().force(true);
      outputStream.close();
      closed = true;
      if(!tmp.renameTo(file)) {
        //Some platforms don't support moving over an existing file.
        //So:
        //log.meta -> log.meta.old
        //log.meta.tmp -> log.meta
        //delete log.meta.old
        File oldFile = Serialization.getOldMetaDataFile(file);
        if(!file.renameTo(oldFile)){
          throw new IOException("Unable to rename " + file + " to " + oldFile);
        }
        if(!tmp.renameTo(file)) {
          throw new IOException("Unable to rename " + tmp + " over " + file);
        }
        oldFile.delete();
      }
    } finally {
      if(!closed) {
        try {
          outputStream.close();
        } catch(IOException e) {
          LOGGER.warn("Unable to close " + tmp, e);
        }
      }
    }

  }

  static class Writer extends LogFile.Writer {
    Writer(File file, int logFileID, long maxFileSize,
        @Nullable Key encryptionKey,
        @Nullable String encryptionKeyAlias,
        @Nullable String encryptionCipherProvider,
        long usableSpaceRefreshInterval)
        throws IOException {
      super(file, logFileID, maxFileSize, CipherProviderFactory.
          getEncrypter(encryptionCipherProvider, encryptionKey),
          usableSpaceRefreshInterval);
      ProtosFactory.LogFileMetaData.Builder metaDataBuilder =
          ProtosFactory.LogFileMetaData.newBuilder();
      if(encryptionKey != null) {
        Preconditions.checkNotNull(encryptionKeyAlias, "encryptionKeyAlias");
        Preconditions.checkNotNull(encryptionCipherProvider,
            "encryptionCipherProvider");
        ProtosFactory.LogFileEncryption.Builder logFileEncryptionBuilder =
            ProtosFactory.LogFileEncryption.newBuilder();
        logFileEncryptionBuilder.setCipherProvider(encryptionCipherProvider);
        logFileEncryptionBuilder.setKeyAlias(encryptionKeyAlias);
        logFileEncryptionBuilder.setParameters(
            ByteString.copyFrom(getEncryptor().getParameters()));
        metaDataBuilder.setEncryption(logFileEncryptionBuilder);
      }
      metaDataBuilder.setVersion(getVersion());
      metaDataBuilder.setLogFileID(logFileID);
      metaDataBuilder.setCheckpointPosition(0L);
      metaDataBuilder.setCheckpointWriteOrderID(0L);
      metaDataBuilder.setBackupCheckpointPosition(0L);
      metaDataBuilder.setBackupCheckpointWriteOrderID(0L);
      File metaDataFile = Serialization.getMetaDataFile(file);
      writeDelimitedTo(metaDataBuilder.build(), metaDataFile);
    }
    @Override
    int getVersion() {
      return Serialization.VERSION_3;
    }
  }

  static class RandomReader extends LogFile.RandomReader {
    private volatile boolean initialized;
    private volatile boolean encryptionEnabled;
    private volatile Key key;
    private volatile String cipherProvider;
    private volatile byte[] parameters;
    private BlockingQueue<CipherProvider.Decryptor> decryptors =
        new LinkedBlockingDeque<CipherProvider.Decryptor>();
    RandomReader(File file, @Nullable KeyProvider encryptionKeyProvider)
        throws IOException {
      super(file, encryptionKeyProvider);
    }
    private void initialize() throws IOException {
      File metaDataFile = Serialization.getMetaDataFile(getFile());
      FileInputStream inputStream = new FileInputStream(metaDataFile);
      try {
        ProtosFactory.LogFileMetaData metaData =
            Preconditions.checkNotNull(ProtosFactory.LogFileMetaData.
                parseDelimitedFrom(inputStream), "MetaData cannot be null");
        int version = metaData.getVersion();
        if(version != getVersion()) {
          throw new IOException("Version is " + Integer.toHexString(version) +
              " expected " + Integer.toHexString(getVersion())
              + " file: " + getFile().getCanonicalPath());
        }
        encryptionEnabled = false;
        if(metaData.hasEncryption()) {
          if(getKeyProvider() == null) {
            throw new IllegalStateException("Data file is encrypted but no " +
                " provider was specified");
          }
          ProtosFactory.LogFileEncryption encryption = metaData.getEncryption();
          key = getKeyProvider().getKey(encryption.getKeyAlias());
          cipherProvider = encryption.getCipherProvider();
          parameters = encryption.getParameters().toByteArray();
          encryptionEnabled = true;
        }
      } finally {
        try {
          inputStream.close();
        } catch(IOException e) {
          LOGGER.warn("Unable to close " + metaDataFile, e);
        }
      }
    }
    private CipherProvider.Decryptor getDecryptor() {
      CipherProvider.Decryptor decryptor = decryptors.poll();
      if(decryptor == null) {
        decryptor = CipherProviderFactory.getDecrypter(cipherProvider, key,
            parameters);
      }
      return decryptor;
    }
    @Override
    int getVersion() {
      return Serialization.VERSION_3;
    }
    @Override
    protected TransactionEventRecord doGet(RandomAccessFile fileHandle)
        throws IOException {
      // readers are opened right when the file is created and thus
      // empty. As such we wait to initialize until there is some
      // data before we we initialize
      synchronized (this) {
        if(!initialized) {
          initialized = true;
          initialize();
        }
      }
      byte[] buffer = readDelimitedBuffer(fileHandle);
      CipherProvider.Decryptor decryptor = null;
      boolean success = false;
      try {
        if(encryptionEnabled) {
          decryptor = getDecryptor();
          buffer = decryptor.decrypt(buffer);
        }
        TransactionEventRecord event = TransactionEventRecord.
            fromByteArray(buffer);
        success = true;
        return event;
      } finally {
        if(success && encryptionEnabled && decryptor != null) {
          decryptors.offer(decryptor);
        }
      }
    }
  }

  static class SequentialReader extends LogFile.SequentialReader {
    private CipherProvider.Decryptor decryptor;
    SequentialReader(File file, @Nullable KeyProvider encryptionKeyProvider)
        throws EOFException, IOException {
      super(file, encryptionKeyProvider);
      File metaDataFile = Serialization.getMetaDataFile(file);
      FileInputStream inputStream = new FileInputStream(metaDataFile);
      try {
        ProtosFactory.LogFileMetaData metaData = Preconditions.checkNotNull(
            ProtosFactory.LogFileMetaData.parseDelimitedFrom(inputStream),
            "MetaData cannot be null");
        int version = metaData.getVersion();
        if(version != getVersion()) {
          throw new IOException("Version is " + Integer.toHexString(version) +
              " expected " + Integer.toHexString(getVersion())
              + " file: " + file.getCanonicalPath());
        }
        if(metaData.hasEncryption()) {
          if(getKeyProvider() == null) {
            throw new IllegalStateException("Data file is encrypted but no " +
                " provider was specified");
          }
          ProtosFactory.LogFileEncryption encryption = metaData.getEncryption();
          Key key = getKeyProvider().getKey(encryption.getKeyAlias());
          decryptor = CipherProviderFactory.
              getDecrypter(encryption.getCipherProvider(), key,
                  encryption.getParameters().toByteArray());
        }
        setLogFileID(metaData.getLogFileID());
        setLastCheckpointPosition(metaData.getCheckpointPosition());
        setLastCheckpointWriteOrderID(metaData.getCheckpointWriteOrderID());
        setPreviousCheckpointPosition(metaData.getBackupCheckpointPosition());
        setPreviousCheckpointWriteOrderID(
          metaData.getBackupCheckpointWriteOrderID());
      } finally {
        try {
          inputStream.close();
        } catch(IOException e) {
          LOGGER.warn("Unable to close " + metaDataFile, e);
        }
      }
    }

    @Override
    public int getVersion() {
      return Serialization.VERSION_3;
    }
    @Override
    LogRecord doNext(int offset) throws IOException {
      byte[] buffer = readDelimitedBuffer(getFileHandle());
      if(decryptor != null) {
        buffer = decryptor.decrypt(buffer);
      }
      TransactionEventRecord event =
          TransactionEventRecord.fromByteArray(buffer);
      return new LogRecord(getLogFileID(), offset, event);
    }
  }
}<|MERGE_RESOLUTION|>--- conflicted
+++ resolved
@@ -105,11 +105,7 @@
       FileInputStream inputStream = new FileInputStream(metaDataFile);
       try {
         ProtosFactory.LogFileMetaData metaData = Preconditions.checkNotNull(
-<<<<<<< HEAD
-            ProtosFactory.LogFileMetaData.
-=======
           ProtosFactory.LogFileMetaData.
->>>>>>> fcf638fc
             parseDelimitedFrom(inputStream), "Metadata cannot be null");
         if (metaData.getLogFileID() != logFileID) {
           throw new IOException("The file id of log file: "
