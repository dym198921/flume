/*
 * Licensed to the Apache Software Foundation (ASF) under one
 * or more contributor license agreements.  See the NOTICE file
 * distributed with this work for additional information
 * regarding copyright ownership.  The ASF licenses this file
 * to you under the Apache License, Version 2.0 (the
 * "License"); you may not use this file except in compliance
 * with the License.  You may obtain a copy of the License at
 *
 * http://www.apache.org/licenses/LICENSE-2.0
 *
 * Unless required by applicable law or agreed to in writing,
 * software distributed under the License is distributed on an
 * "AS IS" BASIS, WITHOUT WARRANTIES OR CONDITIONS OF ANY
 * KIND, either express or implied.  See the License for the
 * specific language governing permissions and limitations
 * under the License.
 */
package org.apache.flume.channel.file;

<<<<<<< HEAD
=======
import com.google.common.base.Preconditions;
import com.google.common.base.Throwables;
>>>>>>> fcf638fc
import org.apache.commons.io.FileUtils;
import org.slf4j.Logger;
import org.slf4j.LoggerFactory;

<<<<<<< HEAD
=======
import javax.annotation.Nullable;
import java.io.BufferedInputStream;
>>>>>>> fcf638fc
import java.io.File;
import java.io.FileInputStream;
import java.io.IOException;
import java.io.RandomAccessFile;
import java.util.Collections;
import java.util.Set;

class Serialization {
  private Serialization() {}

  static final long SIZE_OF_INT = 4;
  static final int SIZE_OF_LONG = 8;


  static final int VERSION_2 = 2;
  static final int VERSION_3 = 3;

  static final String METADATA_FILENAME = ".meta";
  static final String METADATA_TMP_FILENAME = ".tmp";
  static final String OLD_METADATA_FILENAME = METADATA_FILENAME + ".old";

<<<<<<< HEAD
=======
  // 64 K buffer to copy files.
  private static final int FILE_COPY_BUFFER_SIZE = 64 * 1024;

>>>>>>> fcf638fc
  public static final Logger LOG = LoggerFactory.getLogger(Serialization.class);

  static File getMetaDataTempFile(File metaDataFile) {
    String metaDataFileName = metaDataFile.getName() + METADATA_TMP_FILENAME;
    return new File(metaDataFile.getParentFile(), metaDataFileName);

  }
  static File getMetaDataFile(File file) {
    String metaDataFileName = file.getName() + METADATA_FILENAME;
    return new File(file.getParentFile(), metaDataFileName);

  }

  // Support platforms that cannot do atomic renames - FLUME-1699
  static File getOldMetaDataFile(File file) {
    String oldMetaDataFileName = file.getName() + OLD_METADATA_FILENAME;
    return new File(file.getParentFile(), oldMetaDataFileName);
  }

  /**
   * Deletes all files in given directory.
   * @param checkpointDir - The directory whose files are to be deleted
<<<<<<< HEAD
   * @return - true if all files were successfully deleted, false otherwise.
   */
  static boolean deleteAllFiles(File checkpointDir) {
    if (!checkpointDir.isDirectory()) {
      return false;
    }
    StringBuilder builder = new StringBuilder("Deleted the following files from"
        + " the checkpoint directory: ");
    File[] files = checkpointDir.listFiles();
    for (File file : files) {
      if (!FileUtils.deleteQuietly(file)) {
        LOG.info(builder.toString());
        LOG.error("Error while attempting to delete: " +
            file.getName());
=======
   * @param excludes - Names of files which should not be deleted from this
   *                 directory.
   * @return - true if all files were successfully deleted, false otherwise.
   */
  static boolean deleteAllFiles(File checkpointDir,
    @Nullable Set<String> excludes) {
    if (!checkpointDir.isDirectory()) {
      return false;
    }

    File[] files = checkpointDir.listFiles();
    if(files == null) {
      return false;
    }
    StringBuilder builder;
    if (files.length == 0) {
      return true;
    } else {
      builder = new StringBuilder("Deleted the following files: ");
    }
    if(excludes == null) {
      excludes = Collections.EMPTY_SET;
    }
    for (File file : files) {
      if(excludes.contains(file.getName())) {
        LOG.info("Skipping " + file.getName() + " because it is in excludes " +
          "set");
        continue;
      }
      if (!FileUtils.deleteQuietly(file)) {
        LOG.info(builder.toString());
        LOG.error("Error while attempting to delete: " +
            file.getAbsolutePath());
>>>>>>> fcf638fc
        return false;
      }
      builder.append(", ").append(file.getName());
    }
    builder.append(".");
    LOG.info(builder.toString());
    return true;
  }
<<<<<<< HEAD
=======

  /**
   * Copy a file using a 64K size buffer. This method will copy the file and
   * then fsync to disk
   * @param from File to copy - this file should exist
   * @param to Destination file - this file should not exist
   * @return true if the copy was successful
   */
  static boolean copyFile(File from, File to) throws IOException {
    Preconditions.checkNotNull(from, "Source file is null, file copy failed.");
    Preconditions.checkNotNull(to, "Destination file is null, " +
      "file copy failed.");
    Preconditions.checkState(from.exists(), "Source file: " + from.toString() +
      " does not exist.");
    Preconditions.checkState(!to.exists(), "Destination file: "
      + to.toString() + " unexpectedly exists.");

    BufferedInputStream in = null;
    RandomAccessFile out = null; //use a RandomAccessFile for easy fsync
    try {
      in = new BufferedInputStream(new FileInputStream(from));
      out = new RandomAccessFile(to, "rw");
      byte[] buf = new byte[FILE_COPY_BUFFER_SIZE];
      int total = 0;
      while(true) {
        int read = in.read(buf);
        if (read == -1) {
          break;
        }
        out.write(buf, 0, read);
        total += read;
      }
      out.getFD().sync();
      Preconditions.checkState(total == from.length(),
        "The size of the origin file and destination file are not equal.");
      return true;
    } catch (Exception ex) {
      LOG.error("Error while attempting to copy " + from.toString() + " to "
        + to.toString() + ".", ex);
      Throwables.propagate(ex);
    } finally {
      Throwable th = null;
      try {
        if (in != null) {
          in.close();
        }
      } catch (Throwable ex) {
        LOG.error("Error while closing input file.", ex);
        th = ex;
      }
      try {
        if (out != null) {
          out.close();
        }
      } catch (IOException ex) {
        LOG.error("Error while closing output file.", ex);
        Throwables.propagate(ex);
      }
      if (th != null) {
        Throwables.propagate(th);
      }
    }
    // Should never reach here.
    throw new IOException("Copying file: " + from.toString() + " to: " + to
      .toString() + " may have failed.");
  }
>>>>>>> fcf638fc
}<|MERGE_RESOLUTION|>--- conflicted
+++ resolved
@@ -18,20 +18,14 @@
  */
 package org.apache.flume.channel.file;
 
-<<<<<<< HEAD
-=======
 import com.google.common.base.Preconditions;
 import com.google.common.base.Throwables;
->>>>>>> fcf638fc
 import org.apache.commons.io.FileUtils;
 import org.slf4j.Logger;
 import org.slf4j.LoggerFactory;
 
-<<<<<<< HEAD
-=======
 import javax.annotation.Nullable;
 import java.io.BufferedInputStream;
->>>>>>> fcf638fc
 import java.io.File;
 import java.io.FileInputStream;
 import java.io.IOException;
@@ -53,12 +47,9 @@
   static final String METADATA_TMP_FILENAME = ".tmp";
   static final String OLD_METADATA_FILENAME = METADATA_FILENAME + ".old";
 
-<<<<<<< HEAD
-=======
   // 64 K buffer to copy files.
   private static final int FILE_COPY_BUFFER_SIZE = 64 * 1024;
 
->>>>>>> fcf638fc
   public static final Logger LOG = LoggerFactory.getLogger(Serialization.class);
 
   static File getMetaDataTempFile(File metaDataFile) {
@@ -81,22 +72,6 @@
   /**
    * Deletes all files in given directory.
    * @param checkpointDir - The directory whose files are to be deleted
-<<<<<<< HEAD
-   * @return - true if all files were successfully deleted, false otherwise.
-   */
-  static boolean deleteAllFiles(File checkpointDir) {
-    if (!checkpointDir.isDirectory()) {
-      return false;
-    }
-    StringBuilder builder = new StringBuilder("Deleted the following files from"
-        + " the checkpoint directory: ");
-    File[] files = checkpointDir.listFiles();
-    for (File file : files) {
-      if (!FileUtils.deleteQuietly(file)) {
-        LOG.info(builder.toString());
-        LOG.error("Error while attempting to delete: " +
-            file.getName());
-=======
    * @param excludes - Names of files which should not be deleted from this
    *                 directory.
    * @return - true if all files were successfully deleted, false otherwise.
@@ -130,7 +105,6 @@
         LOG.info(builder.toString());
         LOG.error("Error while attempting to delete: " +
             file.getAbsolutePath());
->>>>>>> fcf638fc
         return false;
       }
       builder.append(", ").append(file.getName());
@@ -139,8 +113,6 @@
     LOG.info(builder.toString());
     return true;
   }
-<<<<<<< HEAD
-=======
 
   /**
    * Copy a file using a 64K size buffer. This method will copy the file and
@@ -207,5 +179,4 @@
     throw new IOException("Copying file: " + from.toString() + " to: " + to
       .toString() + " may have failed.");
   }
->>>>>>> fcf638fc
 }