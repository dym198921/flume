--- conflicted
+++ resolved
@@ -170,17 +170,12 @@
      *
      * @see org.apache.flume.source.SyslogUDPSource
      */
-    SYSLOGUDP("org.apache.flume.conf.source.SyslogUDPSourceConfiguration"),
 
     /**
      * Multiport Syslog TCP Source
      *
      * @see org.apache.flume.source.MultiportSyslogTCPSource
-<<<<<<< HEAD
-     * 
-=======
-     *
->>>>>>> fcf638fc
+     *
      */
 
     MULTIPORT_SYSLOGTCP("org.apache.flume.source.MultiportSyslogTCPSourceConfiguration"),
@@ -193,26 +188,25 @@
     SPOOLDIR("org.apache.flume.conf.source.SpoolDirectorySourceConfiguration"),
 
     /**
-<<<<<<< HEAD
+     * HTTP Source
+     *
+     * @see org.apache.flume.source.http.HTTPSource
+     */
+    HTTP("org.apache.flume.source.http.HTTPSourceConfiguration"),
+
+    /**
+     * HTTP Source
+     *
+     * @see org.apache.flume.source.ThriftSource
+     */
+    THRIFT("org.apache.flume.source.http.ThriftSourceConfiguration"),
+
+    /**
      * Sync directory source
      *
      * @see org.apache.flume.source.SyncDirectorySource
      */
     SYNCDIR("org.apache.flume.conf.source.DirectorySyncSourceConfiguration");
-=======
-     * HTTP Source
-     *
-     * @see org.apache.flume.source.http.HTTPSource
-     */
-    HTTP("org.apache.flume.source.http.HTTPSourceConfiguration"),
-
-    /**
-     * HTTP Source
-     *
-     * @see org.apache.flume.source.ThriftSource
-     */
-    THRIFT("org.apache.flume.source.http.ThriftSourceConfiguration");
->>>>>>> fcf638fc
 
     private String srcConfigurationName;
 
