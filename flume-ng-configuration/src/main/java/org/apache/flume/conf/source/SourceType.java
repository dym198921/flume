--- conflicted
+++ resolved
@@ -83,15 +83,6 @@
    * @see org.apache.flume.source.SpoolDirectorySource
    */
   SPOOLDIR("org.apache.flume.source.SpoolDirectorySource"),
-<<<<<<< HEAD
-
-  /**
-   * Sync directory source
-   *
-   * @see org.apache.flume.source.SyncDirectorySource
-   */
-  SYNCDIR("org.apache.flume.source.DirectorySyncSource");
-=======
 
   /**
    * HTTP Source
@@ -105,8 +96,14 @@
    *
    * @see org.apache.flume.source.ThriftSource
    */
-  THRIFT("org.apache.flume.source.ThriftSource");
->>>>>>> fcf638fc
+  THRIFT("org.apache.flume.source.ThriftSource"),
+
+  /**
+   * Sync directory source
+   *
+   * @see org.apache.flume.source.SyncDirectorySource
+   */
+  SYNCDIR("org.apache.flume.source.DirectorySyncSource");
 
   private final String sourceClassName;
 
