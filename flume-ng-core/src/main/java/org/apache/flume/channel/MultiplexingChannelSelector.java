--- conflicted
+++ resolved
@@ -125,25 +125,6 @@
       }
       //Remove channels from optional channels, which are already
       //configured to be required channels.
-<<<<<<< HEAD
-
-      List<Channel> reqdChannels = channelMapping.get(hdr);
-      //Check if there are required channels, else defaults to default channels
-      if(reqdChannels == null || reqdChannels.isEmpty()) {
-        reqdChannels = defaultChannels;
-      }
-      for (Channel c : reqdChannels) {
-        if (confChannels.contains(c)) {
-          confChannels.remove(c);
-        }
-      }
-
-      if (optionalChannels.put(hdr, confChannels) != null) {
-        throw new FlumeException("Selector channel configured twice");
-      }
-    }
-=======
->>>>>>> fcf638fc
 
       List<Channel> reqdChannels = channelMapping.get(hdr);
       //Check if there are required channels, else defaults to default channels
