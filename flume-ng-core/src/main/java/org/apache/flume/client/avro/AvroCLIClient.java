--- conflicted
+++ resolved
@@ -29,10 +29,7 @@
 import java.util.Map;
 import java.util.Properties;
 
-<<<<<<< HEAD
-=======
 import com.google.common.base.Preconditions;
->>>>>>> fcf638fc
 import org.apache.commons.cli.CommandLine;
 import org.apache.commons.cli.CommandLineParser;
 import org.apache.commons.cli.GnuParser;
@@ -49,14 +46,8 @@
 import org.slf4j.Logger;
 import org.slf4j.LoggerFactory;
 
-<<<<<<< HEAD
-import com.google.common.base.Charsets;
-import com.google.common.collect.Lists;
-
-=======
 @InterfaceAudience.Private
 @InterfaceStability.Evolving
->>>>>>> fcf638fc
 public class AvroCLIClient {
 
   private static final Logger logger = LoggerFactory
@@ -68,10 +59,7 @@
   private String hostname;
   private int port;
   private String fileName;
-<<<<<<< HEAD
-=======
   private String rpcClientPropsFile;
->>>>>>> fcf638fc
   private String dirName;
   private Map<String, String> headers = new HashMap<String, String>();
   private int sent;
@@ -156,14 +144,6 @@
     }
 
     if (commandLine.hasOption("filename") && commandLine.hasOption("dirname")) {
-<<<<<<< HEAD
-      throw new ParseException(
-          "--filename and --dirname options cannot be used simultaneously");
-    }
-
-    if (!commandLine.hasOption("port")) {
-=======
->>>>>>> fcf638fc
       throw new ParseException(
           "--filename and --dirname options cannot be used simultaneously");
     }
@@ -209,18 +189,6 @@
   private void run() throws IOException, FlumeException,
       EventDeliveryException {
 
-<<<<<<< HEAD
-    LineReader reader = null;
-
-    RpcClient rpcClient = RpcClientFactory.getDefaultInstance(hostname, port,
-        BATCH_SIZE);
-    try {
-      if (fileName != null) {
-        reader = new BufferedLineReader(new FileReader(new File(fileName)));
-      } else if (dirName != null) {
-        reader = new SpoolingFileLineReader(new File(dirName), ".COMPLETED",
-            BATCH_SIZE, MAX_LINE_LENGTH);
-=======
     EventReader reader = null;
 
     RpcClient rpcClient;
@@ -239,31 +207,16 @@
             .spoolDirectory(new File(dirName)).build();
       } else {
         reader = new SimpleTextLineEventReader(new InputStreamReader(System.in));
->>>>>>> fcf638fc
-      }
-      else {
-        reader = new BufferedLineReader(new InputStreamReader(System.in));
-      }
-
+      }
 
       long lastCheck = System.currentTimeMillis();
       long sentBytes = 0;
 
       int batchSize = rpcClient.getBatchSize();
-<<<<<<< HEAD
-      List<String> lines = Lists.newLinkedList();
-      while (!(lines = reader.readLines(batchSize)).isEmpty()) {
-        List<Event> eventBuffer = Lists.newArrayList();
-        for (String line : lines) {
-          Event event = EventBuilder.withBody(line, Charsets.UTF_8);
-          setHeaders(event);
-          eventBuffer.add(event);
-=======
       List<Event> events;
       while (!(events = reader.readEvents(batchSize)).isEmpty()) {
         for (Event event : events) {
           event.setHeaders(headers);
->>>>>>> fcf638fc
           sentBytes += event.getBody().length;
           sent++;
 
@@ -273,14 +226,10 @@
             lastCheck = now;
           }
         }
-<<<<<<< HEAD
-        rpcClient.appendBatch(eventBuffer);
-=======
         rpcClient.appendBatch(events);
         if (reader instanceof ReliableEventReader) {
           ((ReliableEventReader) reader).commit();
         }
->>>>>>> fcf638fc
       }
       logger.debug("Finished");
     } finally {
