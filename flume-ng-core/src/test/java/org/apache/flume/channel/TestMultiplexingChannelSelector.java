--- conflicted
+++ resolved
@@ -46,16 +46,6 @@
     channels.add(MockChannel.createMockChannel("ch3"));
     config.put("type", "multiplexing");
     config.put("header", "myheader");
-<<<<<<< HEAD
-    config.put("mapping.foo", "ch1 ch2");
-    config.put("mapping.bar", "ch2 ch3");
-    config.put("mapping.xyz", "ch1 ch2 ch3");
-    config.put("default", "ch1 ch3");
-    config.put("optional.foo", "ch2 ch3");
-    config.put("optional.xyz", "ch1 ch3");
-    config.put("optional.zebra", "ch1 ch2");
-=======
->>>>>>> fcf638fc
 
     config.put("optional.foo", "ch2 ch3");
     config.put("optional.xyz", "ch1 ch3");
@@ -172,10 +162,6 @@
     Assert.assertEquals(2, reqCh4.size());
     Assert.assertTrue(reqCh4.get(0).getName().equals("ch1"));
     Assert.assertTrue(reqCh4.get(1).getName().equals("ch3"));
-<<<<<<< HEAD
-    System.out.println(optCh4.size());
-=======
->>>>>>> fcf638fc
     //Since ch1 is also in default list, it is removed.
     Assert.assertTrue(optCh4.size() == 1);
     Assert.assertTrue(optCh4.get(0).getName().equals("ch2"));
