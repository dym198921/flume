--- conflicted
+++ resolved
@@ -27,11 +27,7 @@
   <modelVersion>4.0.0</modelVersion>
   <groupId>org.apache.flume</groupId>
   <artifactId>flume-parent</artifactId>
-<<<<<<< HEAD
-  <version>1.3.1</version>
-=======
   <version>1.4.0-SNAPSHOT</version>
->>>>>>> fcf638fc
   <packaging>pom</packaging>
 
   <name>Apache Flume</name>
@@ -164,31 +160,6 @@
     </profile>
 
 
-<<<<<<< HEAD
-    <profile>
-      <id>sign</id>
-      <build>
-        <plugins>
-          <plugin>
-            <groupId>org.apache.maven.plugins</groupId>
-            <artifactId>maven-gpg-plugin</artifactId>
-            <executions>
-              <execution>
-                <phase>verify</phase>
-                <goals>
-                  <goal>sign</goal>
-                </goals>
-              </execution>
-            </executions>
-          </plugin>
-        </plugins>
-      </build>
-    </profile>
-
-
-    <!-- maven 2 & 3 compat for reporting plugin -->
-=======
->>>>>>> fcf638fc
     <profile>
       <id>sign</id>
       <build>
@@ -878,8 +849,6 @@
         <scope>test</scope>
       </dependency>
 
-<<<<<<< HEAD
-=======
       <dependency>
         <groupId>javax.jms</groupId>
         <artifactId>jms</artifactId>
@@ -892,114 +861,70 @@
         <version>5.7.0</version>
       </dependency>
 
->>>>>>> fcf638fc
       <!-- internal module dependencies -->
 
       <dependency>
         <groupId>org.apache.flume</groupId>
         <artifactId>flume-ng-configuration</artifactId>
-<<<<<<< HEAD
-        <version>1.3.1</version>
-=======
-        <version>1.4.0-SNAPSHOT</version>
->>>>>>> fcf638fc
+        <version>1.4.0-SNAPSHOT</version>
       </dependency>
       <dependency>
         <groupId>org.apache.flume</groupId>
         <artifactId>flume-ng-core</artifactId>
-<<<<<<< HEAD
-        <version>1.3.1</version>
-=======
-        <version>1.4.0-SNAPSHOT</version>
->>>>>>> fcf638fc
+        <version>1.4.0-SNAPSHOT</version>
       </dependency>
 
       <dependency>
         <groupId>org.apache.flume</groupId>
         <artifactId>flume-ng-node</artifactId>
-<<<<<<< HEAD
-        <version>1.3.1</version>
-=======
-        <version>1.4.0-SNAPSHOT</version>
->>>>>>> fcf638fc
+        <version>1.4.0-SNAPSHOT</version>
       </dependency>
 
       <dependency>
         <groupId>org.apache.flume.flume-ng-channels</groupId>
         <artifactId>flume-file-channel</artifactId>
-<<<<<<< HEAD
-        <version>1.3.1</version>
-=======
-        <version>1.4.0-SNAPSHOT</version>
->>>>>>> fcf638fc
+        <version>1.4.0-SNAPSHOT</version>
       </dependency>
 
       <dependency>
         <groupId>org.apache.flume.flume-ng-channels</groupId>
         <artifactId>flume-jdbc-channel</artifactId>
-<<<<<<< HEAD
-        <version>1.3.1</version>
-=======
-        <version>1.4.0-SNAPSHOT</version>
->>>>>>> fcf638fc
+        <version>1.4.0-SNAPSHOT</version>
       </dependency>
 
      <dependency>
        <groupId>org.apache.flume.flume-ng-channels</groupId>
        <artifactId>flume-recoverable-memory-channel</artifactId>
-<<<<<<< HEAD
-       <version>1.3.1</version>
-=======
        <version>1.4.0-SNAPSHOT</version>
->>>>>>> fcf638fc
      </dependency>
 
       <dependency>
         <groupId>org.apache.flume.flume-ng-sinks</groupId>
         <artifactId>flume-hdfs-sink</artifactId>
-<<<<<<< HEAD
-        <version>1.3.1</version>
-=======
-        <version>1.4.0-SNAPSHOT</version>
->>>>>>> fcf638fc
+        <version>1.4.0-SNAPSHOT</version>
       </dependency>
 
       <dependency>
         <groupId>org.apache.flume.flume-ng-sinks</groupId>
         <artifactId>flume-irc-sink</artifactId>
-<<<<<<< HEAD
-        <version>1.3.1</version>
-=======
-        <version>1.4.0-SNAPSHOT</version>
->>>>>>> fcf638fc
+        <version>1.4.0-SNAPSHOT</version>
       </dependency>
 
       <dependency>
         <groupId>org.apache.flume.flume-ng-sinks</groupId>
         <artifactId>flume-ng-hbase-sink</artifactId>
-<<<<<<< HEAD
-        <version>1.3.1</version>
-=======
-        <version>1.4.0-SNAPSHOT</version>
->>>>>>> fcf638fc
+        <version>1.4.0-SNAPSHOT</version>
       </dependency>
 
       <dependency>
         <groupId>org.apache.flume.flume-ng-sinks</groupId>
         <artifactId>flume-ng-elasticsearch-sink</artifactId>
-<<<<<<< HEAD
-        <version>1.3.1</version>
-=======
-        <version>1.4.0-SNAPSHOT</version>
->>>>>>> fcf638fc
+        <version>1.4.0-SNAPSHOT</version>
       </dependency>
 
       <dependency>
         <groupId>org.apache.flume.flume-ng-sources</groupId>
         <artifactId>flume-scribe-source</artifactId>
-<<<<<<< HEAD
-        <version>1.3.1</version>
-=======
         <version>1.4.0-SNAPSHOT</version>
       </dependency>
 
@@ -1007,25 +932,17 @@
         <groupId>org.apache.flume.flume-ng-sources</groupId>
         <artifactId>flume-jms-source</artifactId>
         <version>1.4.0-SNAPSHOT</version>
->>>>>>> fcf638fc
       </dependency>
 
       <dependency>
         <groupId>org.apache.flume.flume-ng-legacy-sources</groupId>
         <artifactId>flume-thrift-source</artifactId>
-<<<<<<< HEAD
-        <version>1.3.1</version>
-=======
-        <version>1.4.0-SNAPSHOT</version>
->>>>>>> fcf638fc
+        <version>1.4.0-SNAPSHOT</version>
       </dependency>
 
       <dependency>
         <groupId>org.apache.flume.flume-ng-legacy-sources</groupId>
         <artifactId>flume-avro-source</artifactId>
-<<<<<<< HEAD
-        <version>1.3.1</version>
-=======
         <version>1.4.0-SNAPSHOT</version>
       </dependency>
 
@@ -1033,27 +950,19 @@
         <groupId>org.apache.flume</groupId>
         <artifactId>flume-ng-sdk</artifactId>
         <version>1.4.0-SNAPSHOT</version>
->>>>>>> fcf638fc
       </dependency>
 
       <dependency>
         <groupId>org.apache.flume</groupId>
         <artifactId>flume-ng-sdk</artifactId>
-<<<<<<< HEAD
-        <version>1.3.1</version>
-=======
         <version>1.4.0-SNAPSHOT</version>
         <classifier>tests</classifier>
         <scope>test</scope>
->>>>>>> fcf638fc
       </dependency>
 
       <dependency>
         <groupId>org.apache.flume.flume-ng-clients</groupId>
         <artifactId>flume-ng-log4jappender</artifactId>
-<<<<<<< HEAD
-        <version>1.3.1</version>
-=======
         <version>1.4.0-SNAPSHOT</version>
       </dependency>
 
@@ -1061,7 +970,6 @@
         <groupId>org.apache.flume</groupId>
         <artifactId>flume-ng-embedded-agent</artifactId>
         <version>1.4.0-SNAPSHOT</version>
->>>>>>> fcf638fc
       </dependency>
 
       <dependency>
